---
title: TiDB Operator API Document
summary: Reference of TiDB Operator API
category: how-to
---
<h1>API Document</h1>
<h2 id="pingcap.com/v1alpha1">pingcap.com/v1alpha1</h2>
<p>
<p>Package v1alpha1 is the v1alpha1 version of the API.</p>
</p>
Resource Types:
<ul><li>
<a href="#backup">Backup</a>
</li><li>
<a href="#backupschedule">BackupSchedule</a>
</li><li>
<a href="#restore">Restore</a>
</li><li>
<a href="#tidbcluster">TidbCluster</a>
</li><li>
<a href="#tidbclusterautoscaler">TidbClusterAutoScaler</a>
</li><li>
<a href="#tidbinitializer">TidbInitializer</a>
</li><li>
<a href="#tidbmonitor">TidbMonitor</a>
</li></ul>
<h3 id="backup">Backup</h3>
<p>
<p>Backup is a backup of tidb cluster.</p>
</p>
<table>
<thead>
<tr>
<th>Field</th>
<th>Description</th>
</tr>
</thead>
<tbody>
<tr>
<td>
<code>apiVersion</code></br>
string</td>
<td>
<code>
pingcap.com/v1alpha1
</code>
</td>
</tr>
<tr>
<td>
<code>kind</code></br>
string
</td>
<td><code>Backup</code></td>
</tr>
<tr>
<td>
<code>metadata</code></br>
<em>
<a href="https://kubernetes.io/docs/reference/generated/kubernetes-api/v1.13/#objectmeta-v1-meta">
Kubernetes meta/v1.ObjectMeta
</a>
</em>
</td>
<td>
Refer to the Kubernetes API documentation for the fields of the
<code>metadata</code> field.
</td>
</tr>
<tr>
<td>
<code>spec</code></br>
<em>
<a href="#backupspec">
BackupSpec
</a>
</em>
</td>
<td>
<br/>
<br/>
<table>
<tr>
<td>
<code>from</code></br>
<em>
<a href="#tidbaccessconfig">
TiDBAccessConfig
</a>
</em>
</td>
<td>
<p>From is the tidb cluster that needs to backup.</p>
</td>
</tr>
<tr>
<td>
<code>backupType</code></br>
<em>
<a href="#backuptype">
BackupType
</a>
</em>
</td>
<td>
<p>Type is the backup type for tidb cluster.</p>
</td>
</tr>
<tr>
<td>
<code>tikvGCLifeTime</code></br>
<em>
string
</em>
</td>
<td>
<p>TikvGCLifeTime is to specify the safe gc life time for backup.
The time limit during which data is retained for each GC, in the format of Go Duration.
When a GC happens, the current time minus this value is the safe point.</p>
</td>
</tr>
<tr>
<td>
<code>StorageProvider</code></br>
<em>
<a href="#storageprovider">
StorageProvider
</a>
</em>
</td>
<td>
<p>
(Members of <code>StorageProvider</code> are embedded into this type.)
</p>
<p>StorageProvider configures where and how backups should be stored.</p>
</td>
</tr>
<tr>
<td>
<code>storageClassName</code></br>
<em>
string
</em>
</td>
<td>
<em>(Optional)</em>
<p>The storageClassName of the persistent volume for Backup data storage.
Defaults to Kubernetes default storage class.</p>
</td>
</tr>
<tr>
<td>
<code>storageSize</code></br>
<em>
string
</em>
</td>
<td>
<p>StorageSize is the request storage size for backup job</p>
</td>
</tr>
<tr>
<td>
<code>br</code></br>
<em>
<a href="#brconfig">
BRConfig
</a>
</em>
</td>
<td>
<p>BRConfig is the configs for BR</p>
</td>
</tr>
<tr>
<td>
<code>mydumper</code></br>
<em>
<a href="#mydumperconfig">
MydumperConfig
</a>
</em>
</td>
<td>
<p>MydumperConfig is the configs for mydumper</p>
</td>
</tr>
<tr>
<td>
<code>tolerations</code></br>
<em>
<a href="https://kubernetes.io/docs/reference/generated/kubernetes-api/v1.13/#toleration-v1-core">
[]Kubernetes core/v1.Toleration
</a>
</em>
</td>
<td>
<em>(Optional)</em>
<p>Base tolerations of backup Pods, components may add more tolerations upon this respectively</p>
</td>
</tr>
<tr>
<td>
<code>affinity</code></br>
<em>
<a href="https://kubernetes.io/docs/reference/generated/kubernetes-api/v1.13/#affinity-v1-core">
Kubernetes core/v1.Affinity
</a>
</em>
</td>
<td>
<em>(Optional)</em>
<p>Affinity of backup Pods</p>
</td>
</tr>
<tr>
<td>
<code>useKMS</code></br>
<em>
bool
</em>
</td>
<td>
<p>Use KMS to decrypt the secrets</p>
</td>
</tr>
<tr>
<td>
<code>serviceAccount</code></br>
<em>
string
</em>
</td>
<td>
<p>Specify service account of backup</p>
</td>
</tr>
</table>
</td>
</tr>
<tr>
<td>
<code>status</code></br>
<em>
<a href="#backupstatus">
BackupStatus
</a>
</em>
</td>
<td>
</td>
</tr>
</tbody>
</table>
<h3 id="backupschedule">BackupSchedule</h3>
<p>
<p>BackupSchedule is a backup schedule of tidb cluster.</p>
</p>
<table>
<thead>
<tr>
<th>Field</th>
<th>Description</th>
</tr>
</thead>
<tbody>
<tr>
<td>
<code>apiVersion</code></br>
string</td>
<td>
<code>
pingcap.com/v1alpha1
</code>
</td>
</tr>
<tr>
<td>
<code>kind</code></br>
string
</td>
<td><code>BackupSchedule</code></td>
</tr>
<tr>
<td>
<code>metadata</code></br>
<em>
<a href="https://kubernetes.io/docs/reference/generated/kubernetes-api/v1.13/#objectmeta-v1-meta">
Kubernetes meta/v1.ObjectMeta
</a>
</em>
</td>
<td>
Refer to the Kubernetes API documentation for the fields of the
<code>metadata</code> field.
</td>
</tr>
<tr>
<td>
<code>spec</code></br>
<em>
<a href="#backupschedulespec">
BackupScheduleSpec
</a>
</em>
</td>
<td>
<br/>
<br/>
<table>
<tr>
<td>
<code>schedule</code></br>
<em>
string
</em>
</td>
<td>
<p>Schedule specifies the cron string used for backup scheduling.</p>
</td>
</tr>
<tr>
<td>
<code>pause</code></br>
<em>
bool
</em>
</td>
<td>
<p>Pause means paused backupSchedule</p>
</td>
</tr>
<tr>
<td>
<code>maxBackups</code></br>
<em>
int32
</em>
</td>
<td>
<p>MaxBackups is to specify how many backups we want to keep
0 is magic number to indicate un-limited backups.</p>
</td>
</tr>
<tr>
<td>
<code>maxReservedTime</code></br>
<em>
string
</em>
</td>
<td>
<p>MaxReservedTime is to specify how long backups we want to keep.</p>
</td>
</tr>
<tr>
<td>
<code>backupTemplate</code></br>
<em>
<a href="#backupspec">
BackupSpec
</a>
</em>
</td>
<td>
<p>BackupTemplate is the specification of the backup structure to get scheduled.</p>
</td>
</tr>
<tr>
<td>
<code>storageClassName</code></br>
<em>
string
</em>
</td>
<td>
<em>(Optional)</em>
<p>The storageClassName of the persistent volume for Backup data storage if not storage class name set in BackupSpec.
Defaults to Kubernetes default storage class.</p>
</td>
</tr>
<tr>
<td>
<code>storageSize</code></br>
<em>
string
</em>
</td>
<td>
<p>StorageSize is the request storage size for backup job</p>
</td>
</tr>
</table>
</td>
</tr>
<tr>
<td>
<code>status</code></br>
<em>
<a href="#backupschedulestatus">
BackupScheduleStatus
</a>
</em>
</td>
<td>
</td>
</tr>
</tbody>
</table>
<h3 id="restore">Restore</h3>
<p>
<p>Restore represents the restoration of backup of a tidb cluster.</p>
</p>
<table>
<thead>
<tr>
<th>Field</th>
<th>Description</th>
</tr>
</thead>
<tbody>
<tr>
<td>
<code>apiVersion</code></br>
string</td>
<td>
<code>
pingcap.com/v1alpha1
</code>
</td>
</tr>
<tr>
<td>
<code>kind</code></br>
string
</td>
<td><code>Restore</code></td>
</tr>
<tr>
<td>
<code>metadata</code></br>
<em>
<a href="https://kubernetes.io/docs/reference/generated/kubernetes-api/v1.13/#objectmeta-v1-meta">
Kubernetes meta/v1.ObjectMeta
</a>
</em>
</td>
<td>
Refer to the Kubernetes API documentation for the fields of the
<code>metadata</code> field.
</td>
</tr>
<tr>
<td>
<code>spec</code></br>
<em>
<a href="#restorespec">
RestoreSpec
</a>
</em>
</td>
<td>
<br/>
<br/>
<table>
<tr>
<td>
<code>to</code></br>
<em>
<a href="#tidbaccessconfig">
TiDBAccessConfig
</a>
</em>
</td>
<td>
<p>To is the tidb cluster that needs to restore.</p>
</td>
</tr>
<tr>
<td>
<code>backupType</code></br>
<em>
<a href="#backuptype">
BackupType
</a>
</em>
</td>
<td>
<p>Type is the backup type for tidb cluster.</p>
</td>
</tr>
<tr>
<td>
<code>tikvGCLifeTime</code></br>
<em>
string
</em>
</td>
<td>
<p>TikvGCLifeTime is to specify the safe gc life time for restore.
The time limit during which data is retained for each GC, in the format of Go Duration.
When a GC happens, the current time minus this value is the safe point.</p>
</td>
</tr>
<tr>
<td>
<code>StorageProvider</code></br>
<em>
<a href="#storageprovider">
StorageProvider
</a>
</em>
</td>
<td>
<p>
(Members of <code>StorageProvider</code> are embedded into this type.)
</p>
<p>StorageProvider configures where and how backups should be stored.</p>
</td>
</tr>
<tr>
<td>
<code>storageClassName</code></br>
<em>
string
</em>
</td>
<td>
<em>(Optional)</em>
<p>The storageClassName of the persistent volume for Restore data storage.
Defaults to Kubernetes default storage class.</p>
</td>
</tr>
<tr>
<td>
<code>storageSize</code></br>
<em>
string
</em>
</td>
<td>
<p>StorageSize is the request storage size for backup job</p>
</td>
</tr>
<tr>
<td>
<code>br</code></br>
<em>
<a href="#brconfig">
BRConfig
</a>
</em>
</td>
<td>
<p>BR is the configs for BR.</p>
</td>
</tr>
<tr>
<td>
<code>tolerations</code></br>
<em>
<a href="https://kubernetes.io/docs/reference/generated/kubernetes-api/v1.13/#toleration-v1-core">
[]Kubernetes core/v1.Toleration
</a>
</em>
</td>
<td>
<em>(Optional)</em>
<p>Base tolerations of restore Pods, components may add more tolerations upon this respectively</p>
</td>
</tr>
<tr>
<td>
<code>affinity</code></br>
<em>
<a href="https://kubernetes.io/docs/reference/generated/kubernetes-api/v1.13/#affinity-v1-core">
Kubernetes core/v1.Affinity
</a>
</em>
</td>
<td>
<em>(Optional)</em>
<p>Affinity of restore Pods</p>
</td>
</tr>
<tr>
<td>
<code>useKMS</code></br>
<em>
bool
</em>
</td>
<td>
<p>Use KMS to decrypt the secrets</p>
</td>
</tr>
<tr>
<td>
<code>serviceAccount</code></br>
<em>
string
</em>
</td>
<td>
<p>Specify service account of restore</p>
</td>
</tr>
</table>
</td>
</tr>
<tr>
<td>
<code>status</code></br>
<em>
<a href="#restorestatus">
RestoreStatus
</a>
</em>
</td>
<td>
</td>
</tr>
</tbody>
</table>
<h3 id="tidbcluster">TidbCluster</h3>
<p>
<p>TidbCluster is the control script&rsquo;s spec</p>
</p>
<table>
<thead>
<tr>
<th>Field</th>
<th>Description</th>
</tr>
</thead>
<tbody>
<tr>
<td>
<code>apiVersion</code></br>
string</td>
<td>
<code>
pingcap.com/v1alpha1
</code>
</td>
</tr>
<tr>
<td>
<code>kind</code></br>
string
</td>
<td><code>TidbCluster</code></td>
</tr>
<tr>
<td>
<code>metadata</code></br>
<em>
<a href="https://kubernetes.io/docs/reference/generated/kubernetes-api/v1.13/#objectmeta-v1-meta">
Kubernetes meta/v1.ObjectMeta
</a>
</em>
</td>
<td>
Refer to the Kubernetes API documentation for the fields of the
<code>metadata</code> field.
</td>
</tr>
<tr>
<td>
<code>spec</code></br>
<em>
<a href="#tidbclusterspec">
TidbClusterSpec
</a>
</em>
</td>
<td>
<p>Spec defines the behavior of a tidb cluster</p>
<br/>
<br/>
<table>
<tr>
<td>
<code>pd</code></br>
<em>
<a href="#pdspec">
PDSpec
</a>
</em>
</td>
<td>
<p>PD cluster spec</p>
</td>
</tr>
<tr>
<td>
<code>tidb</code></br>
<em>
<a href="#tidbspec">
TiDBSpec
</a>
</em>
</td>
<td>
<p>TiDB cluster spec</p>
</td>
</tr>
<tr>
<td>
<code>tikv</code></br>
<em>
<a href="#tikvspec">
TiKVSpec
</a>
</em>
</td>
<td>
<p>TiKV cluster spec</p>
</td>
</tr>
<tr>
<td>
<code>tiflash</code></br>
<em>
<a href="#tiflashspec">
TiFlashSpec
</a>
</em>
</td>
<td>
<em>(Optional)</em>
<p>TiFlash cluster spec</p>
</td>
</tr>
<tr>
<td>
<code>ticdc</code></br>
<em>
<a href="#ticdcspec">
<<<<<<< HEAD
TiCdcSpec
=======
TiCDCSpec
>>>>>>> 66093adc
</a>
</em>
</td>
<td>
<em>(Optional)</em>
<<<<<<< HEAD
<p>TiCdc cluster spec</p>
=======
<p>TiCDC cluster spec</p>
>>>>>>> 66093adc
</td>
</tr>
<tr>
<td>
<code>pump</code></br>
<em>
<a href="#pumpspec">
PumpSpec
</a>
</em>
</td>
<td>
<em>(Optional)</em>
<p>Pump cluster spec</p>
</td>
</tr>
<tr>
<td>
<code>helper</code></br>
<em>
<a href="#helperspec">
HelperSpec
</a>
</em>
</td>
<td>
<em>(Optional)</em>
<p>Helper spec</p>
</td>
</tr>
<tr>
<td>
<code>paused</code></br>
<em>
bool
</em>
</td>
<td>
<em>(Optional)</em>
<p>Indicates that the tidb cluster is paused and will not be processed by
the controller.</p>
</td>
</tr>
<tr>
<td>
<code>version</code></br>
<em>
string
</em>
</td>
<td>
<em>(Optional)</em>
<p>TODO: remove optional after defaulting logic introduced
TiDB cluster version</p>
</td>
</tr>
<tr>
<td>
<code>schedulerName</code></br>
<em>
string
</em>
</td>
<td>
<p>SchedulerName of TiDB cluster Pods</p>
</td>
</tr>
<tr>
<td>
<code>pvReclaimPolicy</code></br>
<em>
<a href="https://kubernetes.io/docs/reference/generated/kubernetes-api/v1.13/#persistentvolumereclaimpolicy-v1-core">
Kubernetes core/v1.PersistentVolumeReclaimPolicy
</a>
</em>
</td>
<td>
<p>Persistent volume reclaim policy applied to the PVs that consumed by TiDB cluster</p>
</td>
</tr>
<tr>
<td>
<code>imagePullPolicy</code></br>
<em>
<a href="https://kubernetes.io/docs/reference/generated/kubernetes-api/v1.13/#pullpolicy-v1-core">
Kubernetes core/v1.PullPolicy
</a>
</em>
</td>
<td>
<p>ImagePullPolicy of TiDB cluster Pods</p>
</td>
</tr>
<tr>
<td>
<code>configUpdateStrategy</code></br>
<em>
<a href="#configupdatestrategy">
ConfigUpdateStrategy
</a>
</em>
</td>
<td>
<p>ConfigUpdateStrategy determines how the configuration change is applied to the cluster.
UpdateStrategyInPlace will update the ConfigMap of configuration in-place and an extra rolling-update of the
cluster component is needed to reload the configuration change.
UpdateStrategyRollingUpdate will create a new ConfigMap with the new configuration and rolling-update the
related components to use the new ConfigMap, that is, the new configuration will be applied automatically.</p>
</td>
</tr>
<tr>
<td>
<code>enablePVReclaim</code></br>
<em>
bool
</em>
</td>
<td>
<em>(Optional)</em>
<p>Whether enable PVC reclaim for orphan PVC left by statefulset scale-in
Optional: Defaults to false</p>
</td>
</tr>
<tr>
<td>
<code>tlsCluster</code></br>
<em>
<a href="#tlscluster">
TLSCluster
</a>
</em>
</td>
<td>
<em>(Optional)</em>
<p>Whether enable the TLS connection between TiDB server components
Optional: Defaults to nil</p>
</td>
</tr>
<tr>
<td>
<code>hostNetwork</code></br>
<em>
bool
</em>
</td>
<td>
<em>(Optional)</em>
<p>Whether Hostnetwork is enabled for TiDB cluster Pods
Optional: Defaults to false</p>
</td>
</tr>
<tr>
<td>
<code>affinity</code></br>
<em>
<a href="https://kubernetes.io/docs/reference/generated/kubernetes-api/v1.13/#affinity-v1-core">
Kubernetes core/v1.Affinity
</a>
</em>
</td>
<td>
<em>(Optional)</em>
<p>Affinity of TiDB cluster Pods</p>
</td>
</tr>
<tr>
<td>
<code>priorityClassName</code></br>
<em>
string
</em>
</td>
<td>
<em>(Optional)</em>
<p>PriorityClassName of TiDB cluster Pods
Optional: Defaults to omitted</p>
</td>
</tr>
<tr>
<td>
<code>nodeSelector</code></br>
<em>
map[string]string
</em>
</td>
<td>
<em>(Optional)</em>
<p>Base node selectors of TiDB cluster Pods, components may add or override selectors upon this respectively</p>
</td>
</tr>
<tr>
<td>
<code>annotations</code></br>
<em>
map[string]string
</em>
</td>
<td>
<em>(Optional)</em>
<p>Base annotations of TiDB cluster Pods, components may add or override selectors upon this respectively</p>
</td>
</tr>
<tr>
<td>
<code>tolerations</code></br>
<em>
<a href="https://kubernetes.io/docs/reference/generated/kubernetes-api/v1.13/#toleration-v1-core">
[]Kubernetes core/v1.Toleration
</a>
</em>
</td>
<td>
<em>(Optional)</em>
<p>Base tolerations of TiDB cluster Pods, components may add more tolerations upon this respectively</p>
</td>
</tr>
<tr>
<td>
<code>timezone</code></br>
<em>
string
</em>
</td>
<td>
<em>(Optional)</em>
<p>Time zone of TiDB cluster Pods
Optional: Defaults to UTC</p>
</td>
</tr>
<tr>
<td>
<code>services</code></br>
<em>
<a href="#service">
[]Service
</a>
</em>
</td>
<td>
<p>Services list non-headless services type used in TidbCluster
Deprecated</p>
</td>
</tr>
</table>
</td>
</tr>
<tr>
<td>
<code>status</code></br>
<em>
<a href="#tidbclusterstatus">
TidbClusterStatus
</a>
</em>
</td>
<td>
<p>Most recently observed status of the tidb cluster</p>
</td>
</tr>
</tbody>
</table>
<h3 id="tidbclusterautoscaler">TidbClusterAutoScaler</h3>
<p>
<p>TidbClusterAutoScaler is the control script&rsquo;s spec</p>
</p>
<table>
<thead>
<tr>
<th>Field</th>
<th>Description</th>
</tr>
</thead>
<tbody>
<tr>
<td>
<code>apiVersion</code></br>
string</td>
<td>
<code>
pingcap.com/v1alpha1
</code>
</td>
</tr>
<tr>
<td>
<code>kind</code></br>
string
</td>
<td><code>TidbClusterAutoScaler</code></td>
</tr>
<tr>
<td>
<code>metadata</code></br>
<em>
<a href="https://kubernetes.io/docs/reference/generated/kubernetes-api/v1.13/#objectmeta-v1-meta">
Kubernetes meta/v1.ObjectMeta
</a>
</em>
</td>
<td>
Refer to the Kubernetes API documentation for the fields of the
<code>metadata</code> field.
</td>
</tr>
<tr>
<td>
<code>spec</code></br>
<em>
<a href="#tidbclusterautoscalerspec">
TidbClusterAutoScalerSpec
</a>
</em>
</td>
<td>
<p>Spec describes the state of the TidbClusterAutoScaler</p>
<br/>
<br/>
<table>
<tr>
<td>
<code>cluster</code></br>
<em>
<a href="#tidbclusterref">
TidbClusterRef
</a>
</em>
</td>
<td>
<p>TidbClusterRef describe the target TidbCluster</p>
</td>
</tr>
<tr>
<td>
<code>metricsUrl</code></br>
<em>
string
</em>
</td>
<td>
<em>(Optional)</em>
<p>We used prometheus to fetch the metrics resources until the pd could provide it.
MetricsUrl represents the url to fetch the metrics info</p>
</td>
</tr>
<tr>
<td>
<code>monitor</code></br>
<em>
<a href="#tidbmonitorref">
TidbMonitorRef
</a>
</em>
</td>
<td>
<em>(Optional)</em>
<p>TidbMonitorRef describe the target TidbMonitor, when MetricsUrl and Monitor are both set,
Operator will use MetricsUrl</p>
</td>
</tr>
<tr>
<td>
<code>tikv</code></br>
<em>
<a href="#tikvautoscalerspec">
TikvAutoScalerSpec
</a>
</em>
</td>
<td>
<em>(Optional)</em>
<p>TiKV represents the auto-scaling spec for tikv</p>
</td>
</tr>
<tr>
<td>
<code>tidb</code></br>
<em>
<a href="#tidbautoscalerspec">
TidbAutoScalerSpec
</a>
</em>
</td>
<td>
<em>(Optional)</em>
<p>TiDB represents the auto-scaling spec for tidb</p>
</td>
</tr>
</table>
</td>
</tr>
<tr>
<td>
<code>status</code></br>
<em>
<a href="#tidbclusterautosclaerstatus">
TidbClusterAutoSclaerStatus
</a>
</em>
</td>
<td>
<p>Status describe the status of the TidbClusterAutoScaler</p>
</td>
</tr>
</tbody>
</table>
<h3 id="tidbinitializer">TidbInitializer</h3>
<p>
<p>TidbInitializer is a TiDB cluster initializing job</p>
</p>
<table>
<thead>
<tr>
<th>Field</th>
<th>Description</th>
</tr>
</thead>
<tbody>
<tr>
<td>
<code>apiVersion</code></br>
string</td>
<td>
<code>
pingcap.com/v1alpha1
</code>
</td>
</tr>
<tr>
<td>
<code>kind</code></br>
string
</td>
<td><code>TidbInitializer</code></td>
</tr>
<tr>
<td>
<code>metadata</code></br>
<em>
<a href="https://kubernetes.io/docs/reference/generated/kubernetes-api/v1.13/#objectmeta-v1-meta">
Kubernetes meta/v1.ObjectMeta
</a>
</em>
</td>
<td>
Refer to the Kubernetes API documentation for the fields of the
<code>metadata</code> field.
</td>
</tr>
<tr>
<td>
<code>spec</code></br>
<em>
<a href="#tidbinitializerspec">
TidbInitializerSpec
</a>
</em>
</td>
<td>
<p>Spec defines the desired state of TidbInitializer</p>
<br/>
<br/>
<table>
<tr>
<td>
<code>image</code></br>
<em>
string
</em>
</td>
<td>
</td>
</tr>
<tr>
<td>
<code>cluster</code></br>
<em>
<a href="#tidbclusterref">
TidbClusterRef
</a>
</em>
</td>
<td>
</td>
</tr>
<tr>
<td>
<code>imagePullPolicy</code></br>
<em>
<a href="https://kubernetes.io/docs/reference/generated/kubernetes-api/v1.13/#pullpolicy-v1-core">
Kubernetes core/v1.PullPolicy
</a>
</em>
</td>
<td>
<em>(Optional)</em>
</td>
</tr>
<tr>
<td>
<code>permitHost</code></br>
<em>
string
</em>
</td>
<td>
<em>(Optional)</em>
<p>permitHost is the host which will only be allowed to connect to the TiDB.</p>
</td>
</tr>
<tr>
<td>
<code>initSql</code></br>
<em>
string
</em>
</td>
<td>
<em>(Optional)</em>
<p>InitSql is the SQL statements executed after the TiDB cluster is bootstrapped.</p>
</td>
</tr>
<tr>
<td>
<code>initSqlConfigMap</code></br>
<em>
string
</em>
</td>
<td>
<em>(Optional)</em>
<p>InitSqlConfigMapName reference a configmap that provide init-sql, take high precedence than initSql if set</p>
</td>
</tr>
<tr>
<td>
<code>passwordSecret</code></br>
<em>
string
</em>
</td>
<td>
<em>(Optional)</em>
</td>
</tr>
<tr>
<td>
<code>resources</code></br>
<em>
<a href="https://kubernetes.io/docs/reference/generated/kubernetes-api/v1.13/#resourcerequirements-v1-core">
Kubernetes core/v1.ResourceRequirements
</a>
</em>
</td>
<td>
<em>(Optional)</em>
</td>
</tr>
<tr>
<td>
<code>timezone</code></br>
<em>
string
</em>
</td>
<td>
<em>(Optional)</em>
<p>Time zone of TiDB initializer Pods</p>
</td>
</tr>
<tr>
<td>
<code>tlsClientSecretName</code></br>
<em>
string
</em>
</td>
<td>
<em>(Optional)</em>
<p>TLSClientSecretName is the name of secret which stores tidb server client certificate
Optional: Defaults to nil</p>
</td>
</tr>
</table>
</td>
</tr>
<tr>
<td>
<code>status</code></br>
<em>
<a href="#tidbinitializerstatus">
TidbInitializerStatus
</a>
</em>
</td>
<td>
<p>Most recently observed status of the TidbInitializer</p>
</td>
</tr>
</tbody>
</table>
<h3 id="tidbmonitor">TidbMonitor</h3>
<p>
<p>TidbMonitor encode the spec and status of the monitoring component of a TiDB cluster</p>
</p>
<table>
<thead>
<tr>
<th>Field</th>
<th>Description</th>
</tr>
</thead>
<tbody>
<tr>
<td>
<code>apiVersion</code></br>
string</td>
<td>
<code>
pingcap.com/v1alpha1
</code>
</td>
</tr>
<tr>
<td>
<code>kind</code></br>
string
</td>
<td><code>TidbMonitor</code></td>
</tr>
<tr>
<td>
<code>metadata</code></br>
<em>
<a href="https://kubernetes.io/docs/reference/generated/kubernetes-api/v1.13/#objectmeta-v1-meta">
Kubernetes meta/v1.ObjectMeta
</a>
</em>
</td>
<td>
Refer to the Kubernetes API documentation for the fields of the
<code>metadata</code> field.
</td>
</tr>
<tr>
<td>
<code>spec</code></br>
<em>
<a href="#tidbmonitorspec">
TidbMonitorSpec
</a>
</em>
</td>
<td>
<p>Spec defines the desired state of TidbMonitor</p>
<br/>
<br/>
<table>
<tr>
<td>
<code>clusters</code></br>
<em>
<a href="#tidbclusterref">
[]TidbClusterRef
</a>
</em>
</td>
<td>
</td>
</tr>
<tr>
<td>
<code>prometheus</code></br>
<em>
<a href="#prometheusspec">
PrometheusSpec
</a>
</em>
</td>
<td>
</td>
</tr>
<tr>
<td>
<code>grafana</code></br>
<em>
<a href="#grafanaspec">
GrafanaSpec
</a>
</em>
</td>
<td>
<em>(Optional)</em>
</td>
</tr>
<tr>
<td>
<code>reloader</code></br>
<em>
<a href="#reloaderspec">
ReloaderSpec
</a>
</em>
</td>
<td>
</td>
</tr>
<tr>
<td>
<code>initializer</code></br>
<em>
<a href="#initializerspec">
InitializerSpec
</a>
</em>
</td>
<td>
</td>
</tr>
<tr>
<td>
<code>pvReclaimPolicy</code></br>
<em>
<a href="https://kubernetes.io/docs/reference/generated/kubernetes-api/v1.13/#persistentvolumereclaimpolicy-v1-core">
Kubernetes core/v1.PersistentVolumeReclaimPolicy
</a>
</em>
</td>
<td>
<p>Persistent volume reclaim policy applied to the PVs that consumed by TiDB cluster</p>
</td>
</tr>
<tr>
<td>
<code>imagePullPolicy</code></br>
<em>
<a href="https://kubernetes.io/docs/reference/generated/kubernetes-api/v1.13/#pullpolicy-v1-core">
Kubernetes core/v1.PullPolicy
</a>
</em>
</td>
<td>
</td>
</tr>
<tr>
<td>
<code>persistent</code></br>
<em>
bool
</em>
</td>
<td>
<em>(Optional)</em>
</td>
</tr>
<tr>
<td>
<code>storageClassName</code></br>
<em>
string
</em>
</td>
<td>
<em>(Optional)</em>
</td>
</tr>
<tr>
<td>
<code>storage</code></br>
<em>
string
</em>
</td>
<td>
<em>(Optional)</em>
</td>
</tr>
<tr>
<td>
<code>nodeSelector</code></br>
<em>
map[string]string
</em>
</td>
<td>
<em>(Optional)</em>
</td>
</tr>
<tr>
<td>
<code>annotations</code></br>
<em>
map[string]string
</em>
</td>
<td>
<em>(Optional)</em>
</td>
</tr>
<tr>
<td>
<code>tolerations</code></br>
<em>
<a href="https://kubernetes.io/docs/reference/generated/kubernetes-api/v1.13/#toleration-v1-core">
[]Kubernetes core/v1.Toleration
</a>
</em>
</td>
<td>
<em>(Optional)</em>
</td>
</tr>
<tr>
<td>
<code>kubePrometheusURL</code></br>
<em>
string
</em>
</td>
<td>
<em>(Optional)</em>
<p>kubePrometheusURL is where tidb-monitoring get the  common metrics of kube-prometheus.
Ref: <a href="https://github.com/coreos/kube-prometheus">https://github.com/coreos/kube-prometheus</a></p>
</td>
</tr>
<tr>
<td>
<code>alertmanagerURL</code></br>
<em>
string
</em>
</td>
<td>
<em>(Optional)</em>
<p>alertmanagerURL is where tidb-monitoring push alerts to.
Ref: <a href="https://prometheus.io/docs/alerting/alertmanager/">https://prometheus.io/docs/alerting/alertmanager/</a></p>
</td>
</tr>
</table>
</td>
</tr>
<tr>
<td>
<code>status</code></br>
<em>
<a href="#tidbmonitorstatus">
TidbMonitorStatus
</a>
</em>
</td>
<td>
<p>Most recently observed status of the TidbMonitor</p>
</td>
</tr>
</tbody>
</table>
<h3 id="brconfig">BRConfig</h3>
<p>
(<em>Appears on:</em>
<a href="#backupspec">BackupSpec</a>, 
<a href="#restorespec">RestoreSpec</a>)
</p>
<p>
<p>BRConfig contains config for BR</p>
</p>
<table>
<thead>
<tr>
<th>Field</th>
<th>Description</th>
</tr>
</thead>
<tbody>
<tr>
<td>
<code>cluster</code></br>
<em>
string
</em>
</td>
<td>
<p>ClusterName of backup/restore cluster</p>
</td>
</tr>
<tr>
<td>
<code>clusterNamespace</code></br>
<em>
string
</em>
</td>
<td>
<p>Namespace of backup/restore cluster</p>
</td>
</tr>
<tr>
<td>
<code>db</code></br>
<em>
string
</em>
</td>
<td>
<p>DB is the specific DB which will be backed-up or restored</p>
</td>
</tr>
<tr>
<td>
<code>table</code></br>
<em>
string
</em>
</td>
<td>
<p>Table is the specific table which will be backed-up or restored</p>
</td>
</tr>
<tr>
<td>
<code>logLevel</code></br>
<em>
string
</em>
</td>
<td>
<p>LogLevel is the log level</p>
</td>
</tr>
<tr>
<td>
<code>statusAddr</code></br>
<em>
string
</em>
</td>
<td>
<p>StatusAddr is the HTTP listening address for the status report service. Set to empty string to disable</p>
</td>
</tr>
<tr>
<td>
<code>concurrency</code></br>
<em>
uint32
</em>
</td>
<td>
<p>Concurrency is the size of thread pool on each node that execute the backup task</p>
</td>
</tr>
<tr>
<td>
<code>rateLimit</code></br>
<em>
uint
</em>
</td>
<td>
<p>RateLimit is the rate limit of the backup task, MB/s per node</p>
</td>
</tr>
<tr>
<td>
<code>timeAgo</code></br>
<em>
string
</em>
</td>
<td>
<p>TimeAgo is the history version of the backup task, e.g. 1m, 1h</p>
</td>
</tr>
<tr>
<td>
<code>checksum</code></br>
<em>
bool
</em>
</td>
<td>
<p>Checksum specifies whether to run checksum after backup</p>
</td>
</tr>
<tr>
<td>
<code>sendCredToTikv</code></br>
<em>
bool
</em>
</td>
<td>
<p>SendCredToTikv specifies whether to send credentials to TiKV</p>
</td>
</tr>
<tr>
<td>
<code>onLine</code></br>
<em>
bool
</em>
</td>
<td>
<p>OnLine specifies whether online during restore</p>
</td>
</tr>
</tbody>
</table>
<h3 id="backupcondition">BackupCondition</h3>
<p>
(<em>Appears on:</em>
<a href="#backupstatus">BackupStatus</a>)
</p>
<p>
<p>BackupCondition describes the observed state of a Backup at a certain point.</p>
</p>
<table>
<thead>
<tr>
<th>Field</th>
<th>Description</th>
</tr>
</thead>
<tbody>
<tr>
<td>
<code>type</code></br>
<em>
<a href="#backupconditiontype">
BackupConditionType
</a>
</em>
</td>
<td>
</td>
</tr>
<tr>
<td>
<code>status</code></br>
<em>
<a href="https://kubernetes.io/docs/reference/generated/kubernetes-api/v1.13/#conditionstatus-v1-core">
Kubernetes core/v1.ConditionStatus
</a>
</em>
</td>
<td>
</td>
</tr>
<tr>
<td>
<code>lastTransitionTime</code></br>
<em>
<a href="https://kubernetes.io/docs/reference/generated/kubernetes-api/v1.13/#time-v1-meta">
Kubernetes meta/v1.Time
</a>
</em>
</td>
<td>
</td>
</tr>
<tr>
<td>
<code>reason</code></br>
<em>
string
</em>
</td>
<td>
</td>
</tr>
<tr>
<td>
<code>message</code></br>
<em>
string
</em>
</td>
<td>
</td>
</tr>
</tbody>
</table>
<h3 id="backupconditiontype">BackupConditionType</h3>
<p>
(<em>Appears on:</em>
<a href="#backupcondition">BackupCondition</a>)
</p>
<p>
<p>BackupConditionType represents a valid condition of a Backup.</p>
</p>
<h3 id="backupschedulespec">BackupScheduleSpec</h3>
<p>
(<em>Appears on:</em>
<a href="#backupschedule">BackupSchedule</a>)
</p>
<p>
<p>BackupScheduleSpec contains the backup schedule specification for a tidb cluster.</p>
</p>
<table>
<thead>
<tr>
<th>Field</th>
<th>Description</th>
</tr>
</thead>
<tbody>
<tr>
<td>
<code>schedule</code></br>
<em>
string
</em>
</td>
<td>
<p>Schedule specifies the cron string used for backup scheduling.</p>
</td>
</tr>
<tr>
<td>
<code>pause</code></br>
<em>
bool
</em>
</td>
<td>
<p>Pause means paused backupSchedule</p>
</td>
</tr>
<tr>
<td>
<code>maxBackups</code></br>
<em>
int32
</em>
</td>
<td>
<p>MaxBackups is to specify how many backups we want to keep
0 is magic number to indicate un-limited backups.</p>
</td>
</tr>
<tr>
<td>
<code>maxReservedTime</code></br>
<em>
string
</em>
</td>
<td>
<p>MaxReservedTime is to specify how long backups we want to keep.</p>
</td>
</tr>
<tr>
<td>
<code>backupTemplate</code></br>
<em>
<a href="#backupspec">
BackupSpec
</a>
</em>
</td>
<td>
<p>BackupTemplate is the specification of the backup structure to get scheduled.</p>
</td>
</tr>
<tr>
<td>
<code>storageClassName</code></br>
<em>
string
</em>
</td>
<td>
<em>(Optional)</em>
<p>The storageClassName of the persistent volume for Backup data storage if not storage class name set in BackupSpec.
Defaults to Kubernetes default storage class.</p>
</td>
</tr>
<tr>
<td>
<code>storageSize</code></br>
<em>
string
</em>
</td>
<td>
<p>StorageSize is the request storage size for backup job</p>
</td>
</tr>
</tbody>
</table>
<h3 id="backupschedulestatus">BackupScheduleStatus</h3>
<p>
(<em>Appears on:</em>
<a href="#backupschedule">BackupSchedule</a>)
</p>
<p>
<p>BackupScheduleStatus represents the current state of a BackupSchedule.</p>
</p>
<table>
<thead>
<tr>
<th>Field</th>
<th>Description</th>
</tr>
</thead>
<tbody>
<tr>
<td>
<code>lastBackup</code></br>
<em>
string
</em>
</td>
<td>
<p>LastBackup represents the last backup.</p>
</td>
</tr>
<tr>
<td>
<code>lastBackupTime</code></br>
<em>
<a href="https://kubernetes.io/docs/reference/generated/kubernetes-api/v1.13/#time-v1-meta">
Kubernetes meta/v1.Time
</a>
</em>
</td>
<td>
<p>LastBackupTime represents the last time the backup was successfully created.</p>
</td>
</tr>
<tr>
<td>
<code>allBackupCleanTime</code></br>
<em>
<a href="https://kubernetes.io/docs/reference/generated/kubernetes-api/v1.13/#time-v1-meta">
Kubernetes meta/v1.Time
</a>
</em>
</td>
<td>
<p>AllBackupCleanTime represents the time when all backup entries are cleaned up</p>
</td>
</tr>
</tbody>
</table>
<h3 id="backupspec">BackupSpec</h3>
<p>
(<em>Appears on:</em>
<a href="#backup">Backup</a>, 
<a href="#backupschedulespec">BackupScheduleSpec</a>)
</p>
<p>
<p>BackupSpec contains the backup specification for a tidb cluster.</p>
</p>
<table>
<thead>
<tr>
<th>Field</th>
<th>Description</th>
</tr>
</thead>
<tbody>
<tr>
<td>
<code>from</code></br>
<em>
<a href="#tidbaccessconfig">
TiDBAccessConfig
</a>
</em>
</td>
<td>
<p>From is the tidb cluster that needs to backup.</p>
</td>
</tr>
<tr>
<td>
<code>backupType</code></br>
<em>
<a href="#backuptype">
BackupType
</a>
</em>
</td>
<td>
<p>Type is the backup type for tidb cluster.</p>
</td>
</tr>
<tr>
<td>
<code>tikvGCLifeTime</code></br>
<em>
string
</em>
</td>
<td>
<p>TikvGCLifeTime is to specify the safe gc life time for backup.
The time limit during which data is retained for each GC, in the format of Go Duration.
When a GC happens, the current time minus this value is the safe point.</p>
</td>
</tr>
<tr>
<td>
<code>StorageProvider</code></br>
<em>
<a href="#storageprovider">
StorageProvider
</a>
</em>
</td>
<td>
<p>
(Members of <code>StorageProvider</code> are embedded into this type.)
</p>
<p>StorageProvider configures where and how backups should be stored.</p>
</td>
</tr>
<tr>
<td>
<code>storageClassName</code></br>
<em>
string
</em>
</td>
<td>
<em>(Optional)</em>
<p>The storageClassName of the persistent volume for Backup data storage.
Defaults to Kubernetes default storage class.</p>
</td>
</tr>
<tr>
<td>
<code>storageSize</code></br>
<em>
string
</em>
</td>
<td>
<p>StorageSize is the request storage size for backup job</p>
</td>
</tr>
<tr>
<td>
<code>br</code></br>
<em>
<a href="#brconfig">
BRConfig
</a>
</em>
</td>
<td>
<p>BRConfig is the configs for BR</p>
</td>
</tr>
<tr>
<td>
<code>mydumper</code></br>
<em>
<a href="#mydumperconfig">
MydumperConfig
</a>
</em>
</td>
<td>
<p>MydumperConfig is the configs for mydumper</p>
</td>
</tr>
<tr>
<td>
<code>tolerations</code></br>
<em>
<a href="https://kubernetes.io/docs/reference/generated/kubernetes-api/v1.13/#toleration-v1-core">
[]Kubernetes core/v1.Toleration
</a>
</em>
</td>
<td>
<em>(Optional)</em>
<p>Base tolerations of backup Pods, components may add more tolerations upon this respectively</p>
</td>
</tr>
<tr>
<td>
<code>affinity</code></br>
<em>
<a href="https://kubernetes.io/docs/reference/generated/kubernetes-api/v1.13/#affinity-v1-core">
Kubernetes core/v1.Affinity
</a>
</em>
</td>
<td>
<em>(Optional)</em>
<p>Affinity of backup Pods</p>
</td>
</tr>
<tr>
<td>
<code>useKMS</code></br>
<em>
bool
</em>
</td>
<td>
<p>Use KMS to decrypt the secrets</p>
</td>
</tr>
<tr>
<td>
<code>serviceAccount</code></br>
<em>
string
</em>
</td>
<td>
<p>Specify service account of backup</p>
</td>
</tr>
</tbody>
</table>
<h3 id="backupstatus">BackupStatus</h3>
<p>
(<em>Appears on:</em>
<a href="#backup">Backup</a>)
</p>
<p>
<p>BackupStatus represents the current status of a backup.</p>
</p>
<table>
<thead>
<tr>
<th>Field</th>
<th>Description</th>
</tr>
</thead>
<tbody>
<tr>
<td>
<code>backupPath</code></br>
<em>
string
</em>
</td>
<td>
<p>BackupPath is the location of the backup.</p>
</td>
</tr>
<tr>
<td>
<code>timeStarted</code></br>
<em>
<a href="https://kubernetes.io/docs/reference/generated/kubernetes-api/v1.13/#time-v1-meta">
Kubernetes meta/v1.Time
</a>
</em>
</td>
<td>
<p>TimeStarted is the time at which the backup was started.</p>
</td>
</tr>
<tr>
<td>
<code>timeCompleted</code></br>
<em>
<a href="https://kubernetes.io/docs/reference/generated/kubernetes-api/v1.13/#time-v1-meta">
Kubernetes meta/v1.Time
</a>
</em>
</td>
<td>
<p>TimeCompleted is the time at which the backup was completed.</p>
</td>
</tr>
<tr>
<td>
<code>backupSize</code></br>
<em>
int64
</em>
</td>
<td>
<p>BackupSize is the data size of the backup.</p>
</td>
</tr>
<tr>
<td>
<code>commitTs</code></br>
<em>
string
</em>
</td>
<td>
<p>CommitTs is the snapshot time point of tidb cluster.</p>
</td>
</tr>
<tr>
<td>
<code>conditions</code></br>
<em>
<a href="#backupcondition">
[]BackupCondition
</a>
</em>
</td>
<td>
</td>
</tr>
</tbody>
</table>
<h3 id="backupstoragetype">BackupStorageType</h3>
<p>
<p>BackupStorageType represents the backend storage type of backup.</p>
</p>
<h3 id="backuptype">BackupType</h3>
<p>
(<em>Appears on:</em>
<a href="#backupspec">BackupSpec</a>, 
<a href="#restorespec">RestoreSpec</a>)
</p>
<p>
<p>BackupType represents the backup type.</p>
</p>
<h3 id="basicautoscalerspec">BasicAutoScalerSpec</h3>
<p>
(<em>Appears on:</em>
<a href="#tidbautoscalerspec">TidbAutoScalerSpec</a>, 
<a href="#tikvautoscalerspec">TikvAutoScalerSpec</a>)
</p>
<p>
<p>BasicAutoScalerSpec describes the basic spec for auto-scaling</p>
</p>
<table>
<thead>
<tr>
<th>Field</th>
<th>Description</th>
</tr>
</thead>
<tbody>
<tr>
<td>
<code>maxReplicas</code></br>
<em>
int32
</em>
</td>
<td>
<p>maxReplicas is the upper limit for the number of replicas to which the autoscaler can scale out.
It cannot be less than minReplicas.</p>
</td>
</tr>
<tr>
<td>
<code>minReplicas</code></br>
<em>
int32
</em>
</td>
<td>
<em>(Optional)</em>
<p>minReplicas is the lower limit for the number of replicas to which the autoscaler
can scale down.  It defaults to 1 pod. Scaling is active as long as at least one metric value is
available.</p>
</td>
</tr>
<tr>
<td>
<code>scaleInIntervalSeconds</code></br>
<em>
int32
</em>
</td>
<td>
<em>(Optional)</em>
<p>ScaleInIntervalSeconds represents the duration seconds between each auto-scaling-in
If not set, the default ScaleInIntervalSeconds will be set to 500</p>
</td>
</tr>
<tr>
<td>
<code>scaleOutIntervalSeconds</code></br>
<em>
int32
</em>
</td>
<td>
<em>(Optional)</em>
<p>ScaleOutIntervalSeconds represents the duration seconds between each auto-scaling-out
If not set, the default ScaleOutIntervalSeconds will be set to 300</p>
</td>
</tr>
<tr>
<td>
<code>metrics</code></br>
<em>
<a href="https://kubernetes.io/docs/reference/generated/kubernetes-api/v1.13/#metricspec-v2beta2-autoscaling">
[]Kubernetes autoscaling/v2beta2.MetricSpec
</a>
</em>
</td>
<td>
<em>(Optional)</em>
<p>metrics contains the specifications for which to use to calculate the
desired replica count (the maximum replica count across all metrics will
be used).  The desired replica count is calculated multiplying the
ratio between the target value and the current value by the current
number of pods.  Ergo, metrics used must decrease as the pod count is
increased, and vice-versa.  See the individual metric source types for
more information about how each type of metric must respond.
If not set, the default metric will be set to 80% average CPU utilization.</p>
</td>
</tr>
<tr>
<td>
<code>metricsTimeDuration</code></br>
<em>
string
</em>
</td>
<td>
<em>(Optional)</em>
<p>MetricsTimeDuration describe the Time duration to be queried in the Prometheus</p>
</td>
</tr>
<tr>
<td>
<code>scaleOutThreshold</code></br>
<em>
int32
</em>
</td>
<td>
<em>(Optional)</em>
<p>ScaleOutThreshold describe the consecutive threshold for the auto-scaling,
if the consecutive counts of the scale-out result in auto-scaling reach this number,
the auto-scaling would be performed.
If not set, the default value is 3.</p>
</td>
</tr>
<tr>
<td>
<code>scaleInThreshold</code></br>
<em>
int32
</em>
</td>
<td>
<em>(Optional)</em>
<p>ScaleInThreshold describe the consecutive threshold for the auto-scaling,
if the consecutive counts of the scale-in result in auto-scaling reach this number,
the auto-scaling would be performed.
If not set, the default value is 5.</p>
</td>
</tr>
<tr>
<td>
<code>externalEndpoint</code></br>
<em>
<a href="#externalendpoint">
ExternalEndpoint
</a>
</em>
</td>
<td>
<em>(Optional)</em>
<p>ExternalEndpoint makes the auto-scaler controller able to query the external service
to fetch the recommended replicas for TiKV/TiDB</p>
</td>
</tr>
</tbody>
</table>
<h3 id="basicautoscalerstatus">BasicAutoScalerStatus</h3>
<p>
(<em>Appears on:</em>
<a href="#tidbautoscalerstatus">TidbAutoScalerStatus</a>, 
<a href="#tikvautoscalerstatus">TikvAutoScalerStatus</a>)
</p>
<p>
<p>BasicAutoScalerStatus describe the basic auto-scaling status</p>
</p>
<table>
<thead>
<tr>
<th>Field</th>
<th>Description</th>
</tr>
</thead>
<tbody>
<tr>
<td>
<code>metrics</code></br>
<em>
<a href="#metricsstatus">
[]MetricsStatus
</a>
</em>
</td>
<td>
<em>(Optional)</em>
<p>MetricsStatusList describes the metrics status in the last auto-scaling reconciliation</p>
</td>
</tr>
<tr>
<td>
<code>currentReplicas</code></br>
<em>
int32
</em>
</td>
<td>
<p>CurrentReplicas describes the current replicas for the component(tidb/tikv)</p>
</td>
</tr>
<tr>
<td>
<code>recommendedReplicas</code></br>
<em>
int32
</em>
</td>
<td>
<em>(Optional)</em>
<p>RecommendedReplicas describes the calculated replicas in the last auto-scaling reconciliation for the component(tidb/tikv)</p>
</td>
</tr>
<tr>
<td>
<code>lastAutoScalingTimestamp</code></br>
<em>
<a href="https://kubernetes.io/docs/reference/generated/kubernetes-api/v1.13/#time-v1-meta">
Kubernetes meta/v1.Time
</a>
</em>
</td>
<td>
<em>(Optional)</em>
<p>LastAutoScalingTimestamp describes the last auto-scaling timestamp for the component(tidb/tikv)</p>
</td>
</tr>
</tbody>
</table>
<h3 id="binlog">Binlog</h3>
<p>
(<em>Appears on:</em>
<a href="#tidbconfig">TiDBConfig</a>)
</p>
<p>
<p>Binlog is the config for binlog.</p>
</p>
<table>
<thead>
<tr>
<th>Field</th>
<th>Description</th>
</tr>
</thead>
<tbody>
<tr>
<td>
<code>enable</code></br>
<em>
bool
</em>
</td>
<td>
<p>optional</p>
</td>
</tr>
<tr>
<td>
<code>write-timeout</code></br>
<em>
string
</em>
</td>
<td>
<em>(Optional)</em>
<p>Optional: Defaults to 15s</p>
</td>
</tr>
<tr>
<td>
<code>ignore-error</code></br>
<em>
bool
</em>
</td>
<td>
<em>(Optional)</em>
<p>If IgnoreError is true, when writing binlog meets error, TiDB would
ignore the error.</p>
</td>
</tr>
<tr>
<td>
<code>binlog-socket</code></br>
<em>
string
</em>
</td>
<td>
<em>(Optional)</em>
<p>Use socket file to write binlog, for compatible with kafka version tidb-binlog.</p>
</td>
</tr>
<tr>
<td>
<code>strategy</code></br>
<em>
string
</em>
</td>
<td>
<em>(Optional)</em>
<p>The strategy for sending binlog to pump, value can be &ldquo;range,omitempty&rdquo; or &ldquo;hash,omitempty&rdquo; now.
Optional: Defaults to range</p>
</td>
</tr>
</tbody>
</table>
<h3 id="commonconfig">CommonConfig</h3>
<p>
(<em>Appears on:</em>
<a href="#tiflashconfig">TiFlashConfig</a>)
</p>
<p>
<p>CommonConfig is the configuration of TiFlash process.</p>
</p>
<table>
<thead>
<tr>
<th>Field</th>
<th>Description</th>
</tr>
</thead>
<tbody>
<tr>
<td>
<code>path_realtime_mode</code></br>
<em>
bool
</em>
</td>
<td>
<em>(Optional)</em>
<p>Optional: Defaults to false</p>
</td>
</tr>
<tr>
<td>
<code>mark_cache_size</code></br>
<em>
int64
</em>
</td>
<td>
<em>(Optional)</em>
<p>Optional: Defaults to 5368709120</p>
</td>
</tr>
<tr>
<td>
<code>minmax_index_cache_size</code></br>
<em>
int64
</em>
</td>
<td>
<em>(Optional)</em>
<p>Optional: Defaults to 5368709120</p>
</td>
</tr>
<tr>
<td>
<code>logger</code></br>
<em>
<a href="#flashlogger">
FlashLogger
</a>
</em>
</td>
<td>
<em>(Optional)</em>
</td>
</tr>
</tbody>
</table>
<h3 id="componentaccessor">ComponentAccessor</h3>
<p>
<p>ComponentAccessor is the interface to access component details, which respects the cluster-level properties
and component-level overrides</p>
</p>
<h3 id="componentspec">ComponentSpec</h3>
<p>
(<em>Appears on:</em>
<a href="#pdspec">PDSpec</a>, 
<a href="#pumpspec">PumpSpec</a>, 
<<<<<<< HEAD
<a href="#ticdcspec">TiCdcSpec</a>, 
=======
<a href="#ticdcspec">TiCDCSpec</a>, 
>>>>>>> 66093adc
<a href="#tidbspec">TiDBSpec</a>, 
<a href="#tiflashspec">TiFlashSpec</a>, 
<a href="#tikvspec">TiKVSpec</a>)
</p>
<p>
<p>ComponentSpec is the base spec of each component, the fields should always accessed by the Basic<Component>Spec() method to respect the cluster-level properties</p>
</p>
<table>
<thead>
<tr>
<th>Field</th>
<th>Description</th>
</tr>
</thead>
<tbody>
<tr>
<td>
<code>image</code></br>
<em>
string
</em>
</td>
<td>
<p>Image of the component, override baseImage and version if present
Deprecated</p>
</td>
</tr>
<tr>
<td>
<code>version</code></br>
<em>
string
</em>
</td>
<td>
<em>(Optional)</em>
<p>Version of the component. Override the cluster-level version if non-empty
Optional: Defaults to cluster-level setting</p>
</td>
</tr>
<tr>
<td>
<code>imagePullPolicy</code></br>
<em>
<a href="https://kubernetes.io/docs/reference/generated/kubernetes-api/v1.13/#pullpolicy-v1-core">
Kubernetes core/v1.PullPolicy
</a>
</em>
</td>
<td>
<em>(Optional)</em>
<p>ImagePullPolicy of the component. Override the cluster-level imagePullPolicy if present
Optional: Defaults to cluster-level setting</p>
</td>
</tr>
<tr>
<td>
<code>hostNetwork</code></br>
<em>
bool
</em>
</td>
<td>
<em>(Optional)</em>
<p>Whether Hostnetwork of the component is enabled. Override the cluster-level setting if present
Optional: Defaults to cluster-level setting</p>
</td>
</tr>
<tr>
<td>
<code>affinity</code></br>
<em>
<a href="https://kubernetes.io/docs/reference/generated/kubernetes-api/v1.13/#affinity-v1-core">
Kubernetes core/v1.Affinity
</a>
</em>
</td>
<td>
<em>(Optional)</em>
<p>Affinity of the component. Override the cluster-level one if present
Optional: Defaults to cluster-level setting</p>
</td>
</tr>
<tr>
<td>
<code>priorityClassName</code></br>
<em>
string
</em>
</td>
<td>
<em>(Optional)</em>
<p>PriorityClassName of the component. Override the cluster-level one if present
Optional: Defaults to cluster-level setting</p>
</td>
</tr>
<tr>
<td>
<code>schedulerName</code></br>
<em>
string
</em>
</td>
<td>
<em>(Optional)</em>
<p>SchedulerName of the component. Override the cluster-level one if present
Optional: Defaults to cluster-level setting</p>
</td>
</tr>
<tr>
<td>
<code>nodeSelector</code></br>
<em>
map[string]string
</em>
</td>
<td>
<em>(Optional)</em>
<p>NodeSelector of the component. Merged into the cluster-level nodeSelector if non-empty
Optional: Defaults to cluster-level setting</p>
</td>
</tr>
<tr>
<td>
<code>annotations</code></br>
<em>
map[string]string
</em>
</td>
<td>
<em>(Optional)</em>
<p>Annotations of the component. Merged into the cluster-level annotations if non-empty
Optional: Defaults to cluster-level setting</p>
</td>
</tr>
<tr>
<td>
<code>tolerations</code></br>
<em>
<a href="https://kubernetes.io/docs/reference/generated/kubernetes-api/v1.13/#toleration-v1-core">
[]Kubernetes core/v1.Toleration
</a>
</em>
</td>
<td>
<em>(Optional)</em>
<p>Tolerations of the component. Override the cluster-level tolerations if non-empty
Optional: Defaults to cluster-level setting</p>
</td>
</tr>
<tr>
<td>
<code>podSecurityContext</code></br>
<em>
<a href="https://kubernetes.io/docs/reference/generated/kubernetes-api/v1.13/#podsecuritycontext-v1-core">
Kubernetes core/v1.PodSecurityContext
</a>
</em>
</td>
<td>
<em>(Optional)</em>
<p>PodSecurityContext of the component</p>
</td>
</tr>
<tr>
<td>
<code>configUpdateStrategy</code></br>
<em>
<a href="#configupdatestrategy">
ConfigUpdateStrategy
</a>
</em>
</td>
<td>
<em>(Optional)</em>
<p>ConfigUpdateStrategy of the component. Override the cluster-level updateStrategy if present
Optional: Defaults to cluster-level setting</p>
</td>
</tr>
<tr>
<td>
<code>env</code></br>
<em>
<a href="https://kubernetes.io/docs/reference/generated/kubernetes-api/v1.13/#envvar-v1-core">
[]Kubernetes core/v1.EnvVar
</a>
</em>
</td>
<td>
<em>(Optional)</em>
<p>List of environment variables to set in the container, like
v1.Container.Env.
Note that following env names cannot be used and may be overrided by
tidb-operator built envs.
- NAMESPACE
- TZ
- SERVICE_NAME
- PEER_SERVICE_NAME
- HEADLESS_SERVICE_NAME
- SET_NAME
- HOSTNAME
- CLUSTER_NAME
- POD_NAME
- BINLOG_ENABLED
- SLOW_LOG_FILE</p>
</td>
</tr>
</tbody>
</table>
<h3 id="configupdatestrategy">ConfigUpdateStrategy</h3>
<p>
(<em>Appears on:</em>
<a href="#componentspec">ComponentSpec</a>, 
<a href="#tidbclusterspec">TidbClusterSpec</a>)
</p>
<p>
<p>ConfigUpdateStrategy represents the strategy to update configuration</p>
</p>
<h3 id="coprocessorcache">CoprocessorCache</h3>
<p>
(<em>Appears on:</em>
<a href="#tikvclient">TiKVClient</a>)
</p>
<p>
<p>CoprocessorCache is the config for coprocessor cache.</p>
</p>
<table>
<thead>
<tr>
<th>Field</th>
<th>Description</th>
</tr>
</thead>
<tbody>
<tr>
<td>
<code>enabled</code></br>
<em>
bool
</em>
</td>
<td>
<em>(Optional)</em>
<p>Whether to enable the copr cache. The copr cache saves the result from TiKV Coprocessor in the memory and
reuses the result when corresponding data in TiKV is unchanged, on a region basis.</p>
</td>
</tr>
<tr>
<td>
<code>capacity-mb</code></br>
<em>
float64
</em>
</td>
<td>
<em>(Optional)</em>
<p>The capacity in MB of the cache.</p>
</td>
</tr>
<tr>
<td>
<code>admission-max-result-mb</code></br>
<em>
float64
</em>
</td>
<td>
<em>(Optional)</em>
<p>Only cache requests whose result set is small.</p>
</td>
</tr>
<tr>
<td>
<code>admission-min-process-ms</code></br>
<em>
uint64
</em>
</td>
<td>
<em>(Optional)</em>
<p>Only cache requests takes notable time to process.</p>
</td>
</tr>
</tbody>
</table>
<h3 id="crdkind">CrdKind</h3>
<p>
(<em>Appears on:</em>
<a href="#crdkinds">CrdKinds</a>)
</p>
<p>
</p>
<table>
<thead>
<tr>
<th>Field</th>
<th>Description</th>
</tr>
</thead>
<tbody>
<tr>
<td>
<code>Kind</code></br>
<em>
string
</em>
</td>
<td>
</td>
</tr>
<tr>
<td>
<code>Plural</code></br>
<em>
string
</em>
</td>
<td>
</td>
</tr>
<tr>
<td>
<code>SpecName</code></br>
<em>
string
</em>
</td>
<td>
</td>
</tr>
<tr>
<td>
<code>ShortNames</code></br>
<em>
[]string
</em>
</td>
<td>
</td>
</tr>
<tr>
<td>
<code>AdditionalPrinterColums</code></br>
<em>
[]k8s.io/apiextensions-apiserver/pkg/apis/apiextensions/v1beta1.CustomResourceColumnDefinition
</em>
</td>
<td>
</td>
</tr>
</tbody>
</table>
<h3 id="crdkinds">CrdKinds</h3>
<p>
</p>
<table>
<thead>
<tr>
<th>Field</th>
<th>Description</th>
</tr>
</thead>
<tbody>
<tr>
<td>
<code>KindsString</code></br>
<em>
string
</em>
</td>
<td>
</td>
</tr>
<tr>
<td>
<code>TiDBCluster</code></br>
<em>
<a href="#crdkind">
CrdKind
</a>
</em>
</td>
<td>
</td>
</tr>
<tr>
<td>
<code>Backup</code></br>
<em>
<a href="#crdkind">
CrdKind
</a>
</em>
</td>
<td>
</td>
</tr>
<tr>
<td>
<code>Restore</code></br>
<em>
<a href="#crdkind">
CrdKind
</a>
</em>
</td>
<td>
</td>
</tr>
<tr>
<td>
<code>BackupSchedule</code></br>
<em>
<a href="#crdkind">
CrdKind
</a>
</em>
</td>
<td>
</td>
</tr>
<tr>
<td>
<code>TiDBMonitor</code></br>
<em>
<a href="#crdkind">
CrdKind
</a>
</em>
</td>
<td>
</td>
</tr>
<tr>
<td>
<code>TiDBInitializer</code></br>
<em>
<a href="#crdkind">
CrdKind
</a>
</em>
</td>
<td>
</td>
</tr>
<tr>
<td>
<code>TidbClusterAutoScaler</code></br>
<em>
<a href="#crdkind">
CrdKind
</a>
</em>
</td>
<td>
</td>
</tr>
</tbody>
</table>
<h3 id="dashboardconfig">DashboardConfig</h3>
<p>
(<em>Appears on:</em>
<a href="#pdconfig">PDConfig</a>)
</p>
<p>
<p>DashboardConfig is the configuration for tidb-dashboard.</p>
</p>
<table>
<thead>
<tr>
<th>Field</th>
<th>Description</th>
</tr>
</thead>
<tbody>
<tr>
<td>
<code>tidb_cacert_path</code></br>
<em>
string
</em>
</td>
<td>
</td>
</tr>
<tr>
<td>
<code>tidb_cert_path</code></br>
<em>
string
</em>
</td>
<td>
</td>
</tr>
<tr>
<td>
<code>tidb_key_path</code></br>
<em>
string
</em>
</td>
<td>
</td>
</tr>
</tbody>
</table>
<h3 id="experimental">Experimental</h3>
<p>
(<em>Appears on:</em>
<a href="#tidbconfig">TiDBConfig</a>)
</p>
<p>
<p>Experimental controls the features that are still experimental: their semantics, interfaces are subject to change.
Using these features in the production environment is not recommended.</p>
</p>
<table>
<thead>
<tr>
<th>Field</th>
<th>Description</th>
</tr>
</thead>
<tbody>
<tr>
<td>
<code>allow-auto-random</code></br>
<em>
bool
</em>
</td>
<td>
<em>(Optional)</em>
<p>Whether enable the syntax like <code>auto_random(3)</code> on the primary key column.
imported from TiDB v3.1.0</p>
</td>
</tr>
<tr>
<td>
<code>allow-expression-index</code></br>
<em>
bool
</em>
</td>
<td>
<em>(Optional)</em>
<p>Whether enable creating expression index.</p>
</td>
</tr>
</tbody>
</table>
<h3 id="externalendpoint">ExternalEndpoint</h3>
<p>
(<em>Appears on:</em>
<a href="#basicautoscalerspec">BasicAutoScalerSpec</a>)
</p>
<p>
<p>ExternalEndpoint describes the external service endpoint
which provides the ability to get the tikv/tidb auto-scaling recommended replicas</p>
</p>
<table>
<thead>
<tr>
<th>Field</th>
<th>Description</th>
</tr>
</thead>
<tbody>
<tr>
<td>
<code>host</code></br>
<em>
string
</em>
</td>
<td>
<p>Host indicates the external service&rsquo;s host</p>
</td>
</tr>
<tr>
<td>
<code>port</code></br>
<em>
int32
</em>
</td>
<td>
<p>Port indicates the external service&rsquo;s port</p>
</td>
</tr>
<tr>
<td>
<code>tlsSecret</code></br>
<em>
<a href="#secretref">
SecretRef
</a>
</em>
</td>
<td>
<em>(Optional)</em>
<p>TLSSecret indicates the Secret which stores the TLS configuration. If set, the operator will use https
to communicate to the external service</p>
</td>
</tr>
</tbody>
</table>
<h3 id="filelogconfig">FileLogConfig</h3>
<p>
(<em>Appears on:</em>
<a href="#log">Log</a>, 
<a href="#pdlogconfig">PDLogConfig</a>)
</p>
<p>
</p>
<table>
<thead>
<tr>
<th>Field</th>
<th>Description</th>
</tr>
</thead>
<tbody>
<tr>
<td>
<code>filename</code></br>
<em>
string
</em>
</td>
<td>
<em>(Optional)</em>
<p>Log filename, leave empty to disable file log.</p>
</td>
</tr>
<tr>
<td>
<code>log-rotate</code></br>
<em>
bool
</em>
</td>
<td>
<em>(Optional)</em>
<p>Is log rotate enabled.</p>
</td>
</tr>
<tr>
<td>
<code>max-size</code></br>
<em>
int
</em>
</td>
<td>
<em>(Optional)</em>
<p>Max size for a single file, in MB.</p>
</td>
</tr>
<tr>
<td>
<code>max-days</code></br>
<em>
int
</em>
</td>
<td>
<em>(Optional)</em>
<p>Max log keep days, default is never deleting.</p>
</td>
</tr>
<tr>
<td>
<code>max-backups</code></br>
<em>
int
</em>
</td>
<td>
<em>(Optional)</em>
<p>Maximum number of old log files to retain.</p>
</td>
</tr>
</tbody>
</table>
<h3 id="flash">Flash</h3>
<p>
(<em>Appears on:</em>
<a href="#commonconfig">CommonConfig</a>)
</p>
<p>
<p>Flash is the configuration of [flash] section.</p>
</p>
<table>
<thead>
<tr>
<th>Field</th>
<th>Description</th>
</tr>
</thead>
<tbody>
<tr>
<td>
<code>overlap_threshold</code></br>
<em>
float64
</em>
</td>
<td>
<em>(Optional)</em>
<p>Optional: Defaults to 0.6</p>
</td>
</tr>
<tr>
<td>
<code>compact_log_min_period</code></br>
<em>
int32
</em>
</td>
<td>
<em>(Optional)</em>
<p>Optional: Defaults to 200</p>
</td>
</tr>
<tr>
<td>
<code>flash_cluster</code></br>
<em>
<a href="#flashcluster">
FlashCluster
</a>
</em>
</td>
<td>
<em>(Optional)</em>
</td>
</tr>
</tbody>
</table>
<h3 id="flashlogger">FlashLogger</h3>
<p>
(<em>Appears on:</em>
<a href="#commonconfig">CommonConfig</a>)
</p>
<p>
<p>FlashLogger is the configuration of [logger] section.</p>
</p>
<table>
<thead>
<tr>
<th>Field</th>
<th>Description</th>
</tr>
</thead>
<tbody>
<tr>
<td>
<code>size</code></br>
<em>
string
</em>
</td>
<td>
<em>(Optional)</em>
<p>Optional: Defaults to 100M</p>
</td>
</tr>
<tr>
<td>
<code>level</code></br>
<em>
string
</em>
</td>
<td>
<em>(Optional)</em>
<p>Optional: Defaults to information</p>
</td>
</tr>
<tr>
<td>
<code>count</code></br>
<em>
int32
</em>
</td>
<td>
<em>(Optional)</em>
<p>Optional: Defaults to 10</p>
</td>
</tr>
</tbody>
</table>
<h3 id="gcsstorageprovider">GcsStorageProvider</h3>
<p>
(<em>Appears on:</em>
<a href="#storageprovider">StorageProvider</a>)
</p>
<p>
<p>GcsStorageProvider represents the google cloud storage for storing backups.</p>
</p>
<table>
<thead>
<tr>
<th>Field</th>
<th>Description</th>
</tr>
</thead>
<tbody>
<tr>
<td>
<code>projectId</code></br>
<em>
string
</em>
</td>
<td>
<p>ProjectId represents the project that organizes all your Google Cloud Platform resources</p>
</td>
</tr>
<tr>
<td>
<code>location</code></br>
<em>
string
</em>
</td>
<td>
<p>Location in which the gcs bucket is located.</p>
</td>
</tr>
<tr>
<td>
<code>bucket</code></br>
<em>
string
</em>
</td>
<td>
<p>Bucket in which to store the backup data.</p>
</td>
</tr>
<tr>
<td>
<code>storageClass</code></br>
<em>
string
</em>
</td>
<td>
<p>StorageClass represents the storage class</p>
</td>
</tr>
<tr>
<td>
<code>objectAcl</code></br>
<em>
string
</em>
</td>
<td>
<p>ObjectAcl represents the access control list for new objects</p>
</td>
</tr>
<tr>
<td>
<code>bucketAcl</code></br>
<em>
string
</em>
</td>
<td>
<p>BucketAcl represents the access control list for new buckets</p>
</td>
</tr>
<tr>
<td>
<code>secretName</code></br>
<em>
string
</em>
</td>
<td>
<p>SecretName is the name of secret which stores the
gcs service account credentials JSON.</p>
</td>
</tr>
<tr>
<td>
<code>prefix</code></br>
<em>
string
</em>
</td>
<td>
<p>Prefix of the data path.</p>
</td>
</tr>
</tbody>
</table>
<h3 id="grafanaspec">GrafanaSpec</h3>
<p>
(<em>Appears on:</em>
<a href="#tidbmonitorspec">TidbMonitorSpec</a>)
</p>
<p>
<p>GrafanaSpec is the desired state of grafana</p>
</p>
<table>
<thead>
<tr>
<th>Field</th>
<th>Description</th>
</tr>
</thead>
<tbody>
<tr>
<td>
<code>MonitorContainer</code></br>
<em>
<a href="#monitorcontainer">
MonitorContainer
</a>
</em>
</td>
<td>
<p>
(Members of <code>MonitorContainer</code> are embedded into this type.)
</p>
</td>
</tr>
<tr>
<td>
<code>logLevel</code></br>
<em>
string
</em>
</td>
<td>
</td>
</tr>
<tr>
<td>
<code>service</code></br>
<em>
<a href="#servicespec">
ServiceSpec
</a>
</em>
</td>
<td>
</td>
</tr>
<tr>
<td>
<code>username</code></br>
<em>
string
</em>
</td>
<td>
</td>
</tr>
<tr>
<td>
<code>password</code></br>
<em>
string
</em>
</td>
<td>
</td>
</tr>
<tr>
<td>
<code>envs</code></br>
<em>
map[string]string
</em>
</td>
<td>
<em>(Optional)</em>
</td>
</tr>
<tr>
<td>
<code>ingress</code></br>
<em>
<a href="#ingressspec">
IngressSpec
</a>
</em>
</td>
<td>
<em>(Optional)</em>
</td>
</tr>
</tbody>
</table>
<h3 id="helperspec">HelperSpec</h3>
<p>
(<em>Appears on:</em>
<a href="#tidbclusterspec">TidbClusterSpec</a>)
</p>
<p>
<p>HelperSpec contains details of helper component</p>
</p>
<table>
<thead>
<tr>
<th>Field</th>
<th>Description</th>
</tr>
</thead>
<tbody>
<tr>
<td>
<code>image</code></br>
<em>
string
</em>
</td>
<td>
<em>(Optional)</em>
<p>Image used to tail slow log and set kernel parameters if necessary, must have <code>tail</code> and <code>sysctl</code> installed
Optional: Defaults to busybox:1.26.2</p>
</td>
</tr>
<tr>
<td>
<code>imagePullPolicy</code></br>
<em>
<a href="https://kubernetes.io/docs/reference/generated/kubernetes-api/v1.13/#pullpolicy-v1-core">
Kubernetes core/v1.PullPolicy
</a>
</em>
</td>
<td>
<em>(Optional)</em>
<p>ImagePullPolicy of the component. Override the cluster-level imagePullPolicy if present
Optional: Defaults to the cluster-level setting</p>
</td>
</tr>
</tbody>
</table>
<h3 id="ingressspec">IngressSpec</h3>
<p>
(<em>Appears on:</em>
<a href="#grafanaspec">GrafanaSpec</a>, 
<a href="#prometheusspec">PrometheusSpec</a>)
</p>
<p>
<p>IngressSpec describe the ingress desired state for the target component</p>
</p>
<table>
<thead>
<tr>
<th>Field</th>
<th>Description</th>
</tr>
</thead>
<tbody>
<tr>
<td>
<code>hosts</code></br>
<em>
[]string
</em>
</td>
<td>
<p>Hosts describe the hosts for the ingress</p>
</td>
</tr>
<tr>
<td>
<code>annotations</code></br>
<em>
map[string]string
</em>
</td>
<td>
<em>(Optional)</em>
<p>Annotations describe the desired annotations for the ingress</p>
</td>
</tr>
<tr>
<td>
<code>tls</code></br>
<em>
<a href="https://kubernetes.io/docs/reference/generated/kubernetes-api/v1.13/#ingresstls-v1beta1-extensions">
[]Kubernetes extensions/v1beta1.IngressTLS
</a>
</em>
</td>
<td>
<em>(Optional)</em>
<p>TLS configuration. Currently the Ingress only supports a single TLS
port, 443. If multiple members of this list specify different hosts, they
will be multiplexed on the same port according to the hostname specified
through the SNI TLS extension, if the ingress controller fulfilling the
ingress supports SNI.</p>
</td>
</tr>
</tbody>
</table>
<h3 id="initializephase">InitializePhase</h3>
<p>
(<em>Appears on:</em>
<a href="#tidbinitializerstatus">TidbInitializerStatus</a>)
</p>
<p>
</p>
<h3 id="initializerspec">InitializerSpec</h3>
<p>
(<em>Appears on:</em>
<a href="#tidbmonitorspec">TidbMonitorSpec</a>)
</p>
<p>
<p>InitializerSpec is the desired state of initializer</p>
</p>
<table>
<thead>
<tr>
<th>Field</th>
<th>Description</th>
</tr>
</thead>
<tbody>
<tr>
<td>
<code>MonitorContainer</code></br>
<em>
<a href="#monitorcontainer">
MonitorContainer
</a>
</em>
</td>
<td>
<p>
(Members of <code>MonitorContainer</code> are embedded into this type.)
</p>
</td>
</tr>
<tr>
<td>
<code>envs</code></br>
<em>
map[string]string
</em>
</td>
<td>
<em>(Optional)</em>
</td>
</tr>
</tbody>
</table>
<h3 id="interval">Interval</h3>
<p>
(<em>Appears on:</em>
<a href="#quota">Quota</a>)
</p>
<p>
<p>Interval is the configuration of [quotas.default.interval] section.</p>
</p>
<table>
<thead>
<tr>
<th>Field</th>
<th>Description</th>
</tr>
</thead>
<tbody>
<tr>
<td>
<code>duration</code></br>
<em>
int32
</em>
</td>
<td>
<em>(Optional)</em>
<p>Optional: Defaults to 3600</p>
</td>
</tr>
<tr>
<td>
<code>queries</code></br>
<em>
int32
</em>
</td>
<td>
<em>(Optional)</em>
<p>Optional: Defaults to 0</p>
</td>
</tr>
<tr>
<td>
<code>errors</code></br>
<em>
int32
</em>
</td>
<td>
<em>(Optional)</em>
<p>Optional: Defaults to 0</p>
</td>
</tr>
<tr>
<td>
<code>result_rows</code></br>
<em>
int32
</em>
</td>
<td>
<em>(Optional)</em>
<p>Optional: Defaults to 0</p>
</td>
</tr>
<tr>
<td>
<code>read_rows</code></br>
<em>
int32
</em>
</td>
<td>
<em>(Optional)</em>
<p>Optional: Defaults to 0</p>
</td>
</tr>
<tr>
<td>
<code>execution_time</code></br>
<em>
int32
</em>
</td>
<td>
<em>(Optional)</em>
<p>Optional: Defaults to 0</p>
</td>
</tr>
</tbody>
</table>
<h3 id="isolationread">IsolationRead</h3>
<p>
(<em>Appears on:</em>
<a href="#tidbconfig">TiDBConfig</a>)
</p>
<p>
<p>IsolationRead is the config for isolation read.</p>
</p>
<table>
<thead>
<tr>
<th>Field</th>
<th>Description</th>
</tr>
</thead>
<tbody>
<tr>
<td>
<code>engines</code></br>
<em>
[]string
</em>
</td>
<td>
<em>(Optional)</em>
<p>Engines filters tidb-server access paths by engine type.
imported from v3.1.0</p>
</td>
</tr>
</tbody>
</table>
<h3 id="log">Log</h3>
<p>
(<em>Appears on:</em>
<a href="#tidbconfig">TiDBConfig</a>)
</p>
<p>
<p>Log is the log section of config.</p>
</p>
<table>
<thead>
<tr>
<th>Field</th>
<th>Description</th>
</tr>
</thead>
<tbody>
<tr>
<td>
<code>level</code></br>
<em>
string
</em>
</td>
<td>
<em>(Optional)</em>
<p>Log level.
Optional: Defaults to info</p>
</td>
</tr>
<tr>
<td>
<code>format</code></br>
<em>
string
</em>
</td>
<td>
<em>(Optional)</em>
<p>Log format. one of json, text, or console.
Optional: Defaults to text</p>
</td>
</tr>
<tr>
<td>
<code>disable-timestamp</code></br>
<em>
bool
</em>
</td>
<td>
<em>(Optional)</em>
<p>Disable automatic timestamps in output.</p>
</td>
</tr>
<tr>
<td>
<code>enable-timestamp</code></br>
<em>
bool
</em>
</td>
<td>
<em>(Optional)</em>
<p>EnableTimestamp enables automatic timestamps in log output.</p>
</td>
</tr>
<tr>
<td>
<code>enable-error-stack</code></br>
<em>
bool
</em>
</td>
<td>
<em>(Optional)</em>
<p>EnableErrorStack enables annotating logs with the full stack error
message.</p>
</td>
</tr>
<tr>
<td>
<code>file</code></br>
<em>
<a href="#filelogconfig">
FileLogConfig
</a>
</em>
</td>
<td>
<em>(Optional)</em>
<p>File log config.</p>
</td>
</tr>
<tr>
<td>
<code>enable-slow-log</code></br>
<em>
bool
</em>
</td>
<td>
<em>(Optional)</em>
</td>
</tr>
<tr>
<td>
<code>slow-query-file</code></br>
<em>
string
</em>
</td>
<td>
<em>(Optional)</em>
</td>
</tr>
<tr>
<td>
<code>slow-threshold</code></br>
<em>
uint64
</em>
</td>
<td>
<em>(Optional)</em>
<p>Optional: Defaults to 300</p>
</td>
</tr>
<tr>
<td>
<code>expensive-threshold</code></br>
<em>
uint
</em>
</td>
<td>
<em>(Optional)</em>
<p>Optional: Defaults to 10000</p>
</td>
</tr>
<tr>
<td>
<code>query-log-max-len</code></br>
<em>
uint64
</em>
</td>
<td>
<em>(Optional)</em>
<p>Optional: Defaults to 2048</p>
</td>
</tr>
<tr>
<td>
<code>record-plan-in-slow-log</code></br>
<em>
uint32
</em>
</td>
<td>
<em>(Optional)</em>
<p>Optional: Defaults to 1</p>
</td>
</tr>
</tbody>
</table>
<h3 id="logtailerspec">LogTailerSpec</h3>
<p>
(<em>Appears on:</em>
<a href="#tiflashspec">TiFlashSpec</a>)
</p>
<p>
<p>LogTailerSpec represents an optional log tailer sidecar container</p>
</p>
<table>
<thead>
<tr>
<th>Field</th>
<th>Description</th>
</tr>
</thead>
<tbody>
<tr>
<td>
<code>ResourceRequirements</code></br>
<em>
<a href="https://kubernetes.io/docs/reference/generated/kubernetes-api/v1.13/#resourcerequirements-v1-core">
Kubernetes core/v1.ResourceRequirements
</a>
</em>
</td>
<td>
<p>
(Members of <code>ResourceRequirements</code> are embedded into this type.)
</p>
</td>
</tr>
</tbody>
</table>
<h3 id="masterkeyfileconfig">MasterKeyFileConfig</h3>
<p>
(<em>Appears on:</em>
<a href="#tikvmasterkeyconfig">TiKVMasterKeyConfig</a>)
</p>
<p>
</p>
<table>
<thead>
<tr>
<th>Field</th>
<th>Description</th>
</tr>
</thead>
<tbody>
<tr>
<td>
<code>method</code></br>
<em>
string
</em>
</td>
<td>
<p>Encrypyion method, use master key encryption data key
Possible values: plaintext, aes128-ctr, aes192-ctr, aes256-ctr
Optional: Default to plaintext
optional</p>
</td>
</tr>
</tbody>
</table>
<h3 id="masterkeykmsconfig">MasterKeyKMSConfig</h3>
<p>
(<em>Appears on:</em>
<a href="#tikvmasterkeyconfig">TiKVMasterKeyConfig</a>)
</p>
<p>
</p>
<table>
<thead>
<tr>
<th>Field</th>
<th>Description</th>
</tr>
</thead>
<tbody>
<tr>
<td>
<code>key-id</code></br>
<em>
string
</em>
</td>
<td>
<p>AWS CMK key-id it can be find in AWS Console or use aws cli
This field is required</p>
</td>
</tr>
<tr>
<td>
<code>access-key</code></br>
<em>
string
</em>
</td>
<td>
<p>AccessKey of AWS user, leave empty if using other authrization method
optional</p>
</td>
</tr>
<tr>
<td>
<code>secret-access-key</code></br>
<em>
string
</em>
</td>
<td>
<p>SecretKey of AWS user, leave empty if using other authrization method
optional</p>
</td>
</tr>
<tr>
<td>
<code>region</code></br>
<em>
string
</em>
</td>
<td>
<p>Region of this KMS key
Optional: Default to us-east-1
optional</p>
</td>
</tr>
<tr>
<td>
<code>endpoint</code></br>
<em>
string
</em>
</td>
<td>
<p>Used for KMS compatible KMS, such as Ceph, minio, If use AWS, leave empty
optional</p>
</td>
</tr>
</tbody>
</table>
<h3 id="memberphase">MemberPhase</h3>
<p>
(<em>Appears on:</em>
<a href="#pdstatus">PDStatus</a>, 
<a href="#pumpstatus">PumpStatus</a>, 
<a href="#tidbstatus">TiDBStatus</a>, 
<a href="#tikvstatus">TiKVStatus</a>)
</p>
<p>
<p>MemberPhase is the current state of member</p>
</p>
<h3 id="membertype">MemberType</h3>
<p>
<p>MemberType represents member type</p>
</p>
<h3 id="metricsstatus">MetricsStatus</h3>
<p>
(<em>Appears on:</em>
<a href="#basicautoscalerstatus">BasicAutoScalerStatus</a>)
</p>
<p>
<p>MetricsStatus describe the basic metrics status in the last auto-scaling reconciliation</p>
</p>
<table>
<thead>
<tr>
<th>Field</th>
<th>Description</th>
</tr>
</thead>
<tbody>
<tr>
<td>
<code>name</code></br>
<em>
string
</em>
</td>
<td>
<p>Name indicates the metrics name</p>
</td>
</tr>
<tr>
<td>
<code>currentValue</code></br>
<em>
string
</em>
</td>
<td>
<p>CurrentValue indicates the value calculated in the last auto-scaling reconciliation</p>
</td>
</tr>
<tr>
<td>
<code>thresholdValue</code></br>
<em>
string
</em>
</td>
<td>
<p>TargetValue indicates the threshold value for this metrics in auto-scaling</p>
</td>
</tr>
</tbody>
</table>
<h3 id="monitorcomponentaccessor">MonitorComponentAccessor</h3>
<p>
</p>
<h3 id="monitorcontainer">MonitorContainer</h3>
<p>
(<em>Appears on:</em>
<a href="#grafanaspec">GrafanaSpec</a>, 
<a href="#initializerspec">InitializerSpec</a>, 
<a href="#prometheusspec">PrometheusSpec</a>, 
<a href="#reloaderspec">ReloaderSpec</a>)
</p>
<p>
<p>MonitorContainer is the common attributes of the container of monitoring</p>
</p>
<table>
<thead>
<tr>
<th>Field</th>
<th>Description</th>
</tr>
</thead>
<tbody>
<tr>
<td>
<code>Resources</code></br>
<em>
<a href="https://kubernetes.io/docs/reference/generated/kubernetes-api/v1.13/#resourcerequirements-v1-core">
Kubernetes core/v1.ResourceRequirements
</a>
</em>
</td>
<td>
<p>
(Members of <code>Resources</code> are embedded into this type.)
</p>
</td>
</tr>
<tr>
<td>
<code>baseImage</code></br>
<em>
string
</em>
</td>
<td>
</td>
</tr>
<tr>
<td>
<code>version</code></br>
<em>
string
</em>
</td>
<td>
</td>
</tr>
<tr>
<td>
<code>imagePullPolicy</code></br>
<em>
<a href="https://kubernetes.io/docs/reference/generated/kubernetes-api/v1.13/#pullpolicy-v1-core">
Kubernetes core/v1.PullPolicy
</a>
</em>
</td>
<td>
<em>(Optional)</em>
</td>
</tr>
</tbody>
</table>
<h3 id="mydumperconfig">MydumperConfig</h3>
<p>
(<em>Appears on:</em>
<a href="#backupspec">BackupSpec</a>)
</p>
<p>
<p>MydumperConfig contains config for mydumper</p>
</p>
<table>
<thead>
<tr>
<th>Field</th>
<th>Description</th>
</tr>
</thead>
<tbody>
<tr>
<td>
<code>options</code></br>
<em>
[]string
</em>
</td>
<td>
<p>Options means options for backup data to remote storage with mydumper.</p>
</td>
</tr>
<tr>
<td>
<code>tableRegex</code></br>
<em>
string
</em>
</td>
<td>
<p>TableRegex means Regular expression for &lsquo;db.table&rsquo; matching</p>
</td>
</tr>
</tbody>
</table>
<h3 id="networks">Networks</h3>
<p>
(<em>Appears on:</em>
<a href="#user">User</a>)
</p>
<p>
<p>Networks is the configuration of [users.readonly.networks] section.</p>
</p>
<table>
<thead>
<tr>
<th>Field</th>
<th>Description</th>
</tr>
</thead>
<tbody>
<tr>
<td>
<code>ip</code></br>
<em>
string
</em>
</td>
<td>
<em>(Optional)</em>
</td>
</tr>
</tbody>
</table>
<h3 id="opentracing">OpenTracing</h3>
<p>
(<em>Appears on:</em>
<a href="#tidbconfig">TiDBConfig</a>)
</p>
<p>
<p>OpenTracing is the opentracing section of the config.</p>
</p>
<table>
<thead>
<tr>
<th>Field</th>
<th>Description</th>
</tr>
</thead>
<tbody>
<tr>
<td>
<code>enable</code></br>
<em>
bool
</em>
</td>
<td>
<em>(Optional)</em>
<p>Optional: Defaults to false</p>
</td>
</tr>
<tr>
<td>
<code>sampler</code></br>
<em>
<a href="#opentracingsampler">
OpenTracingSampler
</a>
</em>
</td>
<td>
<em>(Optional)</em>
</td>
</tr>
<tr>
<td>
<code>reporter</code></br>
<em>
<a href="#opentracingreporter">
OpenTracingReporter
</a>
</em>
</td>
<td>
<em>(Optional)</em>
</td>
</tr>
<tr>
<td>
<code>rpc-metrics</code></br>
<em>
bool
</em>
</td>
<td>
<em>(Optional)</em>
</td>
</tr>
</tbody>
</table>
<h3 id="opentracingreporter">OpenTracingReporter</h3>
<p>
(<em>Appears on:</em>
<a href="#opentracing">OpenTracing</a>)
</p>
<p>
<p>OpenTracingReporter is the config for opentracing reporter.
See <a href="https://godoc.org/github.com/uber/jaeger-client-go/config#ReporterConfig">https://godoc.org/github.com/uber/jaeger-client-go/config#ReporterConfig</a></p>
</p>
<table>
<thead>
<tr>
<th>Field</th>
<th>Description</th>
</tr>
</thead>
<tbody>
<tr>
<td>
<code>queue-size</code></br>
<em>
int
</em>
</td>
<td>
<em>(Optional)</em>
</td>
</tr>
<tr>
<td>
<code>buffer-flush-interval</code></br>
<em>
time.Duration
</em>
</td>
<td>
<em>(Optional)</em>
</td>
</tr>
<tr>
<td>
<code>log-spans</code></br>
<em>
bool
</em>
</td>
<td>
<em>(Optional)</em>
</td>
</tr>
<tr>
<td>
<code>local-agent-host-port</code></br>
<em>
string
</em>
</td>
<td>
<em>(Optional)</em>
</td>
</tr>
</tbody>
</table>
<h3 id="opentracingsampler">OpenTracingSampler</h3>
<p>
(<em>Appears on:</em>
<a href="#opentracing">OpenTracing</a>)
</p>
<p>
<p>OpenTracingSampler is the config for opentracing sampler.
See <a href="https://godoc.org/github.com/uber/jaeger-client-go/config#SamplerConfig">https://godoc.org/github.com/uber/jaeger-client-go/config#SamplerConfig</a></p>
</p>
<table>
<thead>
<tr>
<th>Field</th>
<th>Description</th>
</tr>
</thead>
<tbody>
<tr>
<td>
<code>type</code></br>
<em>
string
</em>
</td>
<td>
<em>(Optional)</em>
</td>
</tr>
<tr>
<td>
<code>param</code></br>
<em>
float64
</em>
</td>
<td>
<em>(Optional)</em>
</td>
</tr>
<tr>
<td>
<code>sampling-server-url</code></br>
<em>
string
</em>
</td>
<td>
<em>(Optional)</em>
</td>
</tr>
<tr>
<td>
<code>max-operations</code></br>
<em>
int
</em>
</td>
<td>
<em>(Optional)</em>
</td>
</tr>
<tr>
<td>
<code>sampling-refresh-interval</code></br>
<em>
time.Duration
</em>
</td>
<td>
<em>(Optional)</em>
</td>
</tr>
</tbody>
</table>
<h3 id="pdconfig">PDConfig</h3>
<p>
(<em>Appears on:</em>
<a href="#pdspec">PDSpec</a>)
</p>
<p>
<p>PDConfig is the configuration of pd-server</p>
</p>
<table>
<thead>
<tr>
<th>Field</th>
<th>Description</th>
</tr>
</thead>
<tbody>
<tr>
<td>
<code>force-new-cluster</code></br>
<em>
bool
</em>
</td>
<td>
<em>(Optional)</em>
</td>
</tr>
<tr>
<td>
<code>enable-grpc-gateway</code></br>
<em>
bool
</em>
</td>
<td>
<em>(Optional)</em>
<p>Optional: Defaults to true</p>
</td>
</tr>
<tr>
<td>
<code>lease</code></br>
<em>
int64
</em>
</td>
<td>
<em>(Optional)</em>
<p>LeaderLease time, if leader doesn&rsquo;t update its TTL
in etcd after lease time, etcd will expire the leader key
and other servers can campaign the leader again.
Etcd only supports seconds TTL, so here is second too.
Optional: Defaults to 3</p>
</td>
</tr>
<tr>
<td>
<code>log</code></br>
<em>
<a href="#pdlogconfig">
PDLogConfig
</a>
</em>
</td>
<td>
<em>(Optional)</em>
<p>Log related config.</p>
</td>
</tr>
<tr>
<td>
<code>log-file</code></br>
<em>
string
</em>
</td>
<td>
<em>(Optional)</em>
<p>Backward compatibility.</p>
</td>
</tr>
<tr>
<td>
<code>log-level</code></br>
<em>
string
</em>
</td>
<td>
<em>(Optional)</em>
</td>
</tr>
<tr>
<td>
<code>tso-save-interval</code></br>
<em>
string
</em>
</td>
<td>
<em>(Optional)</em>
<p>TsoSaveInterval is the interval to save timestamp.
Optional: Defaults to 3s</p>
</td>
</tr>
<tr>
<td>
<code>metric</code></br>
<em>
<a href="#pdmetricconfig">
PDMetricConfig
</a>
</em>
</td>
<td>
<em>(Optional)</em>
</td>
</tr>
<tr>
<td>
<code>schedule</code></br>
<em>
<a href="#pdscheduleconfig">
PDScheduleConfig
</a>
</em>
</td>
<td>
<em>(Optional)</em>
<p>Immutable, change should be made through pd-ctl after cluster creation</p>
</td>
</tr>
<tr>
<td>
<code>replication</code></br>
<em>
<a href="#pdreplicationconfig">
PDReplicationConfig
</a>
</em>
</td>
<td>
<em>(Optional)</em>
<p>Immutable, change should be made through pd-ctl after cluster creation</p>
</td>
</tr>
<tr>
<td>
<code>namespace</code></br>
<em>
<a href="#pdnamespaceconfig">
map[string]github.com/pingcap/tidb-operator/pkg/apis/pingcap/v1alpha1.PDNamespaceConfig
</a>
</em>
</td>
<td>
<em>(Optional)</em>
</td>
</tr>
<tr>
<td>
<code>pd-server</code></br>
<em>
<a href="#pdserverconfig">
PDServerConfig
</a>
</em>
</td>
<td>
<em>(Optional)</em>
</td>
</tr>
<tr>
<td>
<code>cluster-version</code></br>
<em>
string
</em>
</td>
<td>
<em>(Optional)</em>
</td>
</tr>
<tr>
<td>
<code>quota-backend-bytes</code></br>
<em>
string
</em>
</td>
<td>
<em>(Optional)</em>
<p>QuotaBackendBytes Raise alarms when backend size exceeds the given quota. 0 means use the default quota.
the default size is 2GB, the maximum is 8GB.</p>
</td>
</tr>
<tr>
<td>
<code>auto-compaction-mode</code></br>
<em>
string
</em>
</td>
<td>
<em>(Optional)</em>
<p>AutoCompactionMode is either &lsquo;periodic&rsquo; or &lsquo;revision&rsquo;. The default value is &lsquo;periodic&rsquo;.</p>
</td>
</tr>
<tr>
<td>
<code>auto-compaction-retention-v2</code></br>
<em>
string
</em>
</td>
<td>
<em>(Optional)</em>
<p>AutoCompactionRetention is either duration string with time unit
(e.g. &lsquo;5m&rsquo; for 5-minute), or revision unit (e.g. &lsquo;5000&rsquo;).
If no time unit is provided and compaction mode is &lsquo;periodic&rsquo;,
the unit defaults to hour. For example, &lsquo;5&rsquo; translates into 5-hour.
The default retention is 1 hour.
Before etcd v3.3.x, the type of retention is int. We add &lsquo;v2&rsquo; suffix to make it backward compatible.</p>
</td>
</tr>
<tr>
<td>
<code>tikv-interval</code></br>
<em>
string
</em>
</td>
<td>
<em>(Optional)</em>
<p>TickInterval is the interval for etcd Raft tick.</p>
</td>
</tr>
<tr>
<td>
<code>election-interval</code></br>
<em>
string
</em>
</td>
<td>
<em>(Optional)</em>
<p>ElectionInterval is the interval for etcd Raft election.</p>
</td>
</tr>
<tr>
<td>
<code>enable-prevote</code></br>
<em>
bool
</em>
</td>
<td>
<em>(Optional)</em>
<p>Prevote is true to enable Raft Pre-Vote.
If enabled, Raft runs an additional election phase
to check whether it would get enough votes to win
an election, thus minimizing disruptions.
Optional: Defaults to true</p>
</td>
</tr>
<tr>
<td>
<code>security</code></br>
<em>
<a href="#pdsecurityconfig">
PDSecurityConfig
</a>
</em>
</td>
<td>
<em>(Optional)</em>
</td>
</tr>
<tr>
<td>
<code>label-property</code></br>
<em>
<a href="#pdlabelpropertyconfig">
PDLabelPropertyConfig
</a>
</em>
</td>
<td>
<em>(Optional)</em>
</td>
</tr>
<tr>
<td>
<code>namespace-classifier</code></br>
<em>
string
</em>
</td>
<td>
<em>(Optional)</em>
<p>NamespaceClassifier is for classifying stores/regions into different
namespaces.
Optional: Defaults to true</p>
</td>
</tr>
<tr>
<td>
<code>dashboard</code></br>
<em>
<a href="#dashboardconfig">
DashboardConfig
</a>
</em>
</td>
<td>
<em>(Optional)</em>
</td>
</tr>
</tbody>
</table>
<h3 id="pdfailuremember">PDFailureMember</h3>
<p>
(<em>Appears on:</em>
<a href="#pdstatus">PDStatus</a>)
</p>
<p>
<p>PDFailureMember is the pd failure member information</p>
</p>
<table>
<thead>
<tr>
<th>Field</th>
<th>Description</th>
</tr>
</thead>
<tbody>
<tr>
<td>
<code>podName</code></br>
<em>
string
</em>
</td>
<td>
</td>
</tr>
<tr>
<td>
<code>memberID</code></br>
<em>
string
</em>
</td>
<td>
</td>
</tr>
<tr>
<td>
<code>pvcUID</code></br>
<em>
k8s.io/apimachinery/pkg/types.UID
</em>
</td>
<td>
</td>
</tr>
<tr>
<td>
<code>memberDeleted</code></br>
<em>
bool
</em>
</td>
<td>
</td>
</tr>
<tr>
<td>
<code>createdAt</code></br>
<em>
<a href="https://kubernetes.io/docs/reference/generated/kubernetes-api/v1.13/#time-v1-meta">
Kubernetes meta/v1.Time
</a>
</em>
</td>
<td>
</td>
</tr>
</tbody>
</table>
<h3 id="pdlabelpropertyconfig">PDLabelPropertyConfig</h3>
<p>
(<em>Appears on:</em>
<a href="#pdconfig">PDConfig</a>)
</p>
<p>
</p>
<h3 id="pdlogconfig">PDLogConfig</h3>
<p>
(<em>Appears on:</em>
<a href="#pdconfig">PDConfig</a>)
</p>
<p>
<p>PDLogConfig serializes log related config in toml/json.</p>
</p>
<table>
<thead>
<tr>
<th>Field</th>
<th>Description</th>
</tr>
</thead>
<tbody>
<tr>
<td>
<code>level</code></br>
<em>
string
</em>
</td>
<td>
<em>(Optional)</em>
<p>Log level.
Optional: Defaults to info</p>
</td>
</tr>
<tr>
<td>
<code>format</code></br>
<em>
string
</em>
</td>
<td>
<em>(Optional)</em>
<p>Log format. one of json, text, or console.</p>
</td>
</tr>
<tr>
<td>
<code>disable-timestamp</code></br>
<em>
bool
</em>
</td>
<td>
<em>(Optional)</em>
<p>Disable automatic timestamps in output.</p>
</td>
</tr>
<tr>
<td>
<code>file</code></br>
<em>
<a href="#filelogconfig">
FileLogConfig
</a>
</em>
</td>
<td>
<em>(Optional)</em>
<p>File log config.</p>
</td>
</tr>
<tr>
<td>
<code>development</code></br>
<em>
bool
</em>
</td>
<td>
<em>(Optional)</em>
<p>Development puts the logger in development mode, which changes the
behavior of DPanicLevel and takes stacktraces more liberally.</p>
</td>
</tr>
<tr>
<td>
<code>disable-caller</code></br>
<em>
bool
</em>
</td>
<td>
<em>(Optional)</em>
<p>DisableCaller stops annotating logs with the calling function&rsquo;s file
name and line number. By default, all logs are annotated.</p>
</td>
</tr>
<tr>
<td>
<code>disable-stacktrace</code></br>
<em>
bool
</em>
</td>
<td>
<em>(Optional)</em>
<p>DisableStacktrace completely disables automatic stacktrace capturing. By
default, stacktraces are captured for WarnLevel and above logs in
development and ErrorLevel and above in production.</p>
</td>
</tr>
<tr>
<td>
<code>disable-error-verbose</code></br>
<em>
bool
</em>
</td>
<td>
<em>(Optional)</em>
<p>DisableErrorVerbose stops annotating logs with the full verbose error
message.</p>
</td>
</tr>
</tbody>
</table>
<h3 id="pdmember">PDMember</h3>
<p>
(<em>Appears on:</em>
<a href="#pdstatus">PDStatus</a>)
</p>
<p>
<p>PDMember is PD member</p>
</p>
<table>
<thead>
<tr>
<th>Field</th>
<th>Description</th>
</tr>
</thead>
<tbody>
<tr>
<td>
<code>name</code></br>
<em>
string
</em>
</td>
<td>
</td>
</tr>
<tr>
<td>
<code>id</code></br>
<em>
string
</em>
</td>
<td>
<p>member id is actually a uint64, but apimachinery&rsquo;s json only treats numbers as int64/float64
so uint64 may overflow int64 and thus convert to float64</p>
</td>
</tr>
<tr>
<td>
<code>clientURL</code></br>
<em>
string
</em>
</td>
<td>
</td>
</tr>
<tr>
<td>
<code>health</code></br>
<em>
bool
</em>
</td>
<td>
</td>
</tr>
<tr>
<td>
<code>lastTransitionTime</code></br>
<em>
<a href="https://kubernetes.io/docs/reference/generated/kubernetes-api/v1.13/#time-v1-meta">
Kubernetes meta/v1.Time
</a>
</em>
</td>
<td>
<p>Last time the health transitioned from one to another.</p>
</td>
</tr>
</tbody>
</table>
<h3 id="pdmetricconfig">PDMetricConfig</h3>
<p>
(<em>Appears on:</em>
<a href="#pdconfig">PDConfig</a>)
</p>
<p>
</p>
<table>
<thead>
<tr>
<th>Field</th>
<th>Description</th>
</tr>
</thead>
<tbody>
<tr>
<td>
<code>job</code></br>
<em>
string
</em>
</td>
<td>
<em>(Optional)</em>
</td>
</tr>
<tr>
<td>
<code>address</code></br>
<em>
string
</em>
</td>
<td>
<em>(Optional)</em>
</td>
</tr>
<tr>
<td>
<code>interval</code></br>
<em>
string
</em>
</td>
<td>
<em>(Optional)</em>
</td>
</tr>
</tbody>
</table>
<h3 id="pdnamespaceconfig">PDNamespaceConfig</h3>
<p>
(<em>Appears on:</em>
<a href="#pdconfig">PDConfig</a>)
</p>
<p>
<p>PDNamespaceConfig is to overwrite the global setting for specific namespace</p>
</p>
<table>
<thead>
<tr>
<th>Field</th>
<th>Description</th>
</tr>
</thead>
<tbody>
<tr>
<td>
<code>leader-schedule-limit</code></br>
<em>
uint64
</em>
</td>
<td>
<em>(Optional)</em>
<p>LeaderScheduleLimit is the max coexist leader schedules.</p>
</td>
</tr>
<tr>
<td>
<code>region-schedule-limit</code></br>
<em>
uint64
</em>
</td>
<td>
<em>(Optional)</em>
<p>RegionScheduleLimit is the max coexist region schedules.</p>
</td>
</tr>
<tr>
<td>
<code>replica-schedule-limit</code></br>
<em>
uint64
</em>
</td>
<td>
<em>(Optional)</em>
<p>ReplicaScheduleLimit is the max coexist replica schedules.</p>
</td>
</tr>
<tr>
<td>
<code>merge-schedule-limit</code></br>
<em>
uint64
</em>
</td>
<td>
<em>(Optional)</em>
<p>MergeScheduleLimit is the max coexist merge schedules.</p>
</td>
</tr>
<tr>
<td>
<code>hot-region-schedule-limit</code></br>
<em>
uint64
</em>
</td>
<td>
<em>(Optional)</em>
<p>HotRegionScheduleLimit is the max coexist hot region schedules.</p>
</td>
</tr>
<tr>
<td>
<code>max-replicas</code></br>
<em>
uint64
</em>
</td>
<td>
<em>(Optional)</em>
<p>MaxReplicas is the number of replicas for each region.</p>
</td>
</tr>
</tbody>
</table>
<h3 id="pdreplicationconfig">PDReplicationConfig</h3>
<p>
(<em>Appears on:</em>
<a href="#pdconfig">PDConfig</a>)
</p>
<p>
<p>PDReplicationConfig is the replication configuration.</p>
</p>
<table>
<thead>
<tr>
<th>Field</th>
<th>Description</th>
</tr>
</thead>
<tbody>
<tr>
<td>
<code>max-replicas</code></br>
<em>
uint64
</em>
</td>
<td>
<em>(Optional)</em>
<p>MaxReplicas is the number of replicas for each region.
Immutable, change should be made through pd-ctl after cluster creation
Optional: Defaults to 3</p>
</td>
</tr>
<tr>
<td>
<code>location-labels</code></br>
<em>
[]string
</em>
</td>
<td>
<em>(Optional)</em>
<p>The label keys specified the location of a store.
The placement priorities is implied by the order of label keys.
For example, [&ldquo;zone&rdquo;, &ldquo;rack&rdquo;] means that we should place replicas to
different zones first, then to different racks if we don&rsquo;t have enough zones.
Immutable, change should be made through pd-ctl after cluster creation</p>
</td>
</tr>
<tr>
<td>
<code>strictly-match-label,string</code></br>
<em>
bool
</em>
</td>
<td>
<em>(Optional)</em>
<p>StrictlyMatchLabel strictly checks if the label of TiKV is matched with LocaltionLabels.
Immutable, change should be made through pd-ctl after cluster creation.
Imported from v3.1.0</p>
</td>
</tr>
<tr>
<td>
<code>enable-placement-rules,string</code></br>
<em>
bool
</em>
</td>
<td>
<em>(Optional)</em>
<p>When PlacementRules feature is enabled. MaxReplicas and LocationLabels are not used anymore.</p>
</td>
</tr>
</tbody>
</table>
<h3 id="pdscheduleconfig">PDScheduleConfig</h3>
<p>
(<em>Appears on:</em>
<a href="#pdconfig">PDConfig</a>)
</p>
<p>
<p>ScheduleConfig is the schedule configuration.</p>
</p>
<table>
<thead>
<tr>
<th>Field</th>
<th>Description</th>
</tr>
</thead>
<tbody>
<tr>
<td>
<code>max-snapshot-count</code></br>
<em>
uint64
</em>
</td>
<td>
<em>(Optional)</em>
<p>If the snapshot count of one store is greater than this value,
it will never be used as a source or target store.
Immutable, change should be made through pd-ctl after cluster creation
Optional: Defaults to 3</p>
</td>
</tr>
<tr>
<td>
<code>max-pending-peer-count</code></br>
<em>
uint64
</em>
</td>
<td>
<em>(Optional)</em>
<p>Immutable, change should be made through pd-ctl after cluster creation
Optional: Defaults to 16</p>
</td>
</tr>
<tr>
<td>
<code>max-merge-region-size</code></br>
<em>
uint64
</em>
</td>
<td>
<em>(Optional)</em>
<p>If both the size of region is smaller than MaxMergeRegionSize
and the number of rows in region is smaller than MaxMergeRegionKeys,
it will try to merge with adjacent regions.
Immutable, change should be made through pd-ctl after cluster creation
Optional: Defaults to 20</p>
</td>
</tr>
<tr>
<td>
<code>max-merge-region-keys</code></br>
<em>
uint64
</em>
</td>
<td>
<em>(Optional)</em>
<p>Immutable, change should be made through pd-ctl after cluster creation
Optional: Defaults to 200000</p>
</td>
</tr>
<tr>
<td>
<code>split-merge-interval</code></br>
<em>
string
</em>
</td>
<td>
<em>(Optional)</em>
<p>SplitMergeInterval is the minimum interval time to permit merge after split.
Immutable, change should be made through pd-ctl after cluster creation
Optional: Defaults to 1h</p>
</td>
</tr>
<tr>
<td>
<code>patrol-region-interval</code></br>
<em>
string
</em>
</td>
<td>
<em>(Optional)</em>
<p>PatrolRegionInterval is the interval for scanning region during patrol.
Immutable, change should be made through pd-ctl after cluster creation</p>
</td>
</tr>
<tr>
<td>
<code>max-store-down-time</code></br>
<em>
string
</em>
</td>
<td>
<em>(Optional)</em>
<p>MaxStoreDownTime is the max duration after which
a store will be considered to be down if it hasn&rsquo;t reported heartbeats.
Immutable, change should be made through pd-ctl after cluster creation
Optional: Defaults to 30m</p>
</td>
</tr>
<tr>
<td>
<code>leader-schedule-limit</code></br>
<em>
uint64
</em>
</td>
<td>
<em>(Optional)</em>
<p>LeaderScheduleLimit is the max coexist leader schedules.
Immutable, change should be made through pd-ctl after cluster creation.
Optional: Defaults to 4.
Imported from v3.1.0</p>
</td>
</tr>
<tr>
<td>
<code>region-schedule-limit</code></br>
<em>
uint64
</em>
</td>
<td>
<em>(Optional)</em>
<p>RegionScheduleLimit is the max coexist region schedules.
Immutable, change should be made through pd-ctl after cluster creation
Optional: Defaults to 2048</p>
</td>
</tr>
<tr>
<td>
<code>replica-schedule-limit</code></br>
<em>
uint64
</em>
</td>
<td>
<em>(Optional)</em>
<p>ReplicaScheduleLimit is the max coexist replica schedules.
Immutable, change should be made through pd-ctl after cluster creation
Optional: Defaults to 64</p>
</td>
</tr>
<tr>
<td>
<code>merge-schedule-limit</code></br>
<em>
uint64
</em>
</td>
<td>
<em>(Optional)</em>
<p>MergeScheduleLimit is the max coexist merge schedules.
Immutable, change should be made through pd-ctl after cluster creation
Optional: Defaults to 8</p>
</td>
</tr>
<tr>
<td>
<code>hot-region-schedule-limit</code></br>
<em>
uint64
</em>
</td>
<td>
<em>(Optional)</em>
<p>HotRegionScheduleLimit is the max coexist hot region schedules.
Immutable, change should be made through pd-ctl after cluster creation
Optional: Defaults to 4</p>
</td>
</tr>
<tr>
<td>
<code>hot-region-cache-hits-threshold</code></br>
<em>
uint64
</em>
</td>
<td>
<em>(Optional)</em>
<p>HotRegionCacheHitThreshold is the cache hits threshold of the hot region.
If the number of times a region hits the hot cache is greater than this
threshold, it is considered a hot region.
Immutable, change should be made through pd-ctl after cluster creation</p>
</td>
</tr>
<tr>
<td>
<code>tolerant-size-ratio</code></br>
<em>
float64
</em>
</td>
<td>
<em>(Optional)</em>
<p>TolerantSizeRatio is the ratio of buffer size for balance scheduler.
Immutable, change should be made through pd-ctl after cluster creation.
Imported from v3.1.0</p>
</td>
</tr>
<tr>
<td>
<code>low-space-ratio</code></br>
<em>
float64
</em>
</td>
<td>
<em>(Optional)</em>
<pre><code> high space stage         transition stage           low space stage
</code></pre>
<p>|&mdash;&mdash;&mdash;&mdash;&mdash;&mdash;&ndash;|&mdash;&mdash;&mdash;&mdash;&mdash;&mdash;&mdash;&mdash;&mdash;&ndash;|&mdash;&mdash;&mdash;&mdash;&mdash;&mdash;&mdash;&mdash;-|
^                    ^                             ^                         ^
0       HighSpaceRatio * capacity       LowSpaceRatio * capacity          capacity</p>
<p>LowSpaceRatio is the lowest usage ratio of store which regraded as low space.
When in low space, store region score increases to very large and varies inversely with available size.
Immutable, change should be made through pd-ctl after cluster creation</p>
</td>
</tr>
<tr>
<td>
<code>high-space-ratio</code></br>
<em>
float64
</em>
</td>
<td>
<em>(Optional)</em>
<p>HighSpaceRatio is the highest usage ratio of store which regraded as high space.
High space means there is a lot of spare capacity, and store region score varies directly with used size.
Immutable, change should be made through pd-ctl after cluster creation</p>
</td>
</tr>
<tr>
<td>
<code>disable-raft-learner,string</code></br>
<em>
bool
</em>
</td>
<td>
<em>(Optional)</em>
<p>DisableLearner is the option to disable using AddLearnerNode instead of AddNode
Immutable, change should be made through pd-ctl after cluster creation</p>
</td>
</tr>
<tr>
<td>
<code>disable-remove-down-replica,string</code></br>
<em>
bool
</em>
</td>
<td>
<em>(Optional)</em>
<p>DisableRemoveDownReplica is the option to prevent replica checker from
removing down replicas.
Immutable, change should be made through pd-ctl after cluster creation</p>
</td>
</tr>
<tr>
<td>
<code>disable-replace-offline-replica,string</code></br>
<em>
bool
</em>
</td>
<td>
<em>(Optional)</em>
<p>DisableReplaceOfflineReplica is the option to prevent replica checker from
repalcing offline replicas.
Immutable, change should be made through pd-ctl after cluster creation</p>
</td>
</tr>
<tr>
<td>
<code>disable-make-up-replica,string</code></br>
<em>
bool
</em>
</td>
<td>
<em>(Optional)</em>
<p>DisableMakeUpReplica is the option to prevent replica checker from making up
replicas when replica count is less than expected.
Immutable, change should be made through pd-ctl after cluster creation</p>
</td>
</tr>
<tr>
<td>
<code>disable-remove-extra-replica,string</code></br>
<em>
bool
</em>
</td>
<td>
<em>(Optional)</em>
<p>DisableRemoveExtraReplica is the option to prevent replica checker from
removing extra replicas.
Immutable, change should be made through pd-ctl after cluster creation</p>
</td>
</tr>
<tr>
<td>
<code>disable-location-replacement,string</code></br>
<em>
bool
</em>
</td>
<td>
<em>(Optional)</em>
<p>DisableLocationReplacement is the option to prevent replica checker from
moving replica to a better location.
Immutable, change should be made through pd-ctl after cluster creation</p>
</td>
</tr>
<tr>
<td>
<code>disable-namespace-relocation,string</code></br>
<em>
bool
</em>
</td>
<td>
<em>(Optional)</em>
<p>DisableNamespaceRelocation is the option to prevent namespace checker
from moving replica to the target namespace.
Immutable, change should be made through pd-ctl after cluster creation</p>
</td>
</tr>
<tr>
<td>
<code>schedulers-v2</code></br>
<em>
<a href="#pdschedulerconfigs">
PDSchedulerConfigs
</a>
</em>
</td>
<td>
<em>(Optional)</em>
<p>Schedulers support for loding customized schedulers
Immutable, change should be made through pd-ctl after cluster creation</p>
</td>
</tr>
<tr>
<td>
<code>schedulers-payload</code></br>
<em>
map[string]string
</em>
</td>
<td>
<em>(Optional)</em>
<p>Only used to display</p>
</td>
</tr>
<tr>
<td>
<code>enable-one-way-merge,string</code></br>
<em>
bool
</em>
</td>
<td>
<em>(Optional)</em>
<p>EnableOneWayMerge is the option to enable one way merge. This means a Region can only be merged into the next region of it.
Imported from v3.1.0</p>
</td>
</tr>
<tr>
<td>
<code>enable-cross-table-merge,string</code></br>
<em>
bool
</em>
</td>
<td>
<em>(Optional)</em>
<p>EnableCrossTableMerge is the option to enable cross table merge. This means two Regions can be merged with different table IDs.
This option only works when key type is &ldquo;table&rdquo;.
Imported from v3.1.0</p>
</td>
</tr>
</tbody>
</table>
<h3 id="pdschedulerconfig">PDSchedulerConfig</h3>
<p>
<p>PDSchedulerConfig is customized scheduler configuration</p>
</p>
<table>
<thead>
<tr>
<th>Field</th>
<th>Description</th>
</tr>
</thead>
<tbody>
<tr>
<td>
<code>type</code></br>
<em>
string
</em>
</td>
<td>
<em>(Optional)</em>
<p>Immutable, change should be made through pd-ctl after cluster creation</p>
</td>
</tr>
<tr>
<td>
<code>args</code></br>
<em>
[]string
</em>
</td>
<td>
<em>(Optional)</em>
<p>Immutable, change should be made through pd-ctl after cluster creation</p>
</td>
</tr>
<tr>
<td>
<code>disable</code></br>
<em>
bool
</em>
</td>
<td>
<em>(Optional)</em>
<p>Immutable, change should be made through pd-ctl after cluster creation</p>
</td>
</tr>
</tbody>
</table>
<h3 id="pdschedulerconfigs">PDSchedulerConfigs</h3>
<p>
(<em>Appears on:</em>
<a href="#pdscheduleconfig">PDScheduleConfig</a>)
</p>
<p>
</p>
<h3 id="pdsecurityconfig">PDSecurityConfig</h3>
<p>
(<em>Appears on:</em>
<a href="#pdconfig">PDConfig</a>)
</p>
<p>
<p>PDSecurityConfig is the configuration for supporting tls.</p>
</p>
<table>
<thead>
<tr>
<th>Field</th>
<th>Description</th>
</tr>
</thead>
<tbody>
<tr>
<td>
<code>cacert-path</code></br>
<em>
string
</em>
</td>
<td>
<em>(Optional)</em>
<p>CAPath is the path of file that contains list of trusted SSL CAs. if set, following four settings shouldn&rsquo;t be empty</p>
</td>
</tr>
<tr>
<td>
<code>cert-path</code></br>
<em>
string
</em>
</td>
<td>
<em>(Optional)</em>
<p>CertPath is the path of file that contains X509 certificate in PEM format.</p>
</td>
</tr>
<tr>
<td>
<code>key-path</code></br>
<em>
string
</em>
</td>
<td>
<em>(Optional)</em>
<p>KeyPath is the path of file that contains X509 key in PEM format.</p>
</td>
</tr>
<tr>
<td>
<code>cert-allowed-cn</code></br>
<em>
[]string
</em>
</td>
<td>
<em>(Optional)</em>
<p>CertAllowedCN is the Common Name that allowed</p>
</td>
</tr>
</tbody>
</table>
<h3 id="pdserverconfig">PDServerConfig</h3>
<p>
(<em>Appears on:</em>
<a href="#pdconfig">PDConfig</a>)
</p>
<p>
<p>PDServerConfig is the configuration for pd server.</p>
</p>
<table>
<thead>
<tr>
<th>Field</th>
<th>Description</th>
</tr>
</thead>
<tbody>
<tr>
<td>
<code>use-region-storage,string</code></br>
<em>
bool
</em>
</td>
<td>
<em>(Optional)</em>
<p>UseRegionStorage enables the independent region storage.</p>
</td>
</tr>
<tr>
<td>
<code>metric-storage</code></br>
<em>
string
</em>
</td>
<td>
<em>(Optional)</em>
<p>MetricStorage is the cluster metric storage.
Currently we use prometheus as metric storage, we may use PD/TiKV as metric storage later.
Imported from v3.1.0</p>
</td>
</tr>
</tbody>
</table>
<h3 id="pdspec">PDSpec</h3>
<p>
(<em>Appears on:</em>
<a href="#tidbclusterspec">TidbClusterSpec</a>)
</p>
<p>
<p>PDSpec contains details of PD members</p>
</p>
<table>
<thead>
<tr>
<th>Field</th>
<th>Description</th>
</tr>
</thead>
<tbody>
<tr>
<td>
<code>ComponentSpec</code></br>
<em>
<a href="#componentspec">
ComponentSpec
</a>
</em>
</td>
<td>
<p>
(Members of <code>ComponentSpec</code> are embedded into this type.)
</p>
</td>
</tr>
<tr>
<td>
<code>ResourceRequirements</code></br>
<em>
<a href="https://kubernetes.io/docs/reference/generated/kubernetes-api/v1.13/#resourcerequirements-v1-core">
Kubernetes core/v1.ResourceRequirements
</a>
</em>
</td>
<td>
<p>
(Members of <code>ResourceRequirements</code> are embedded into this type.)
</p>
</td>
</tr>
<tr>
<td>
<code>replicas</code></br>
<em>
int32
</em>
</td>
<td>
<p>The desired ready replicas</p>
</td>
</tr>
<tr>
<td>
<code>baseImage</code></br>
<em>
string
</em>
</td>
<td>
<em>(Optional)</em>
<p>TODO: remove optional after defaulting introduced
Base image of the component, image tag is now allowed during validation</p>
</td>
</tr>
<tr>
<td>
<code>service</code></br>
<em>
<a href="#servicespec">
ServiceSpec
</a>
</em>
</td>
<td>
<em>(Optional)</em>
<p>Service defines a Kubernetes service of PD cluster.
Optional: Defaults to <code>.spec.services</code> in favor of backward compatibility</p>
</td>
</tr>
<tr>
<td>
<code>maxFailoverCount</code></br>
<em>
int32
</em>
</td>
<td>
<em>(Optional)</em>
<p>MaxFailoverCount limit the max replicas could be added in failover, 0 means no failover.
Optional: Defaults to 3</p>
</td>
</tr>
<tr>
<td>
<code>storageClassName</code></br>
<em>
string
</em>
</td>
<td>
<em>(Optional)</em>
<p>The storageClassName of the persistent volume for PD data storage.
Defaults to Kubernetes default storage class.</p>
</td>
</tr>
<tr>
<td>
<code>config</code></br>
<em>
<a href="#pdconfig">
PDConfig
</a>
</em>
</td>
<td>
<em>(Optional)</em>
<p>Config is the Configuration of pd-servers</p>
</td>
</tr>
<tr>
<td>
<code>tlsClientSecretName</code></br>
<em>
string
</em>
</td>
<td>
<em>(Optional)</em>
<p>TLSClientSecretName is the name of secret which stores tidb server client certificate
which used by Dashboard.</p>
</td>
</tr>
</tbody>
</table>
<h3 id="pdstatus">PDStatus</h3>
<p>
(<em>Appears on:</em>
<a href="#tidbclusterstatus">TidbClusterStatus</a>)
</p>
<p>
<p>PDStatus is PD status</p>
</p>
<table>
<thead>
<tr>
<th>Field</th>
<th>Description</th>
</tr>
</thead>
<tbody>
<tr>
<td>
<code>synced</code></br>
<em>
bool
</em>
</td>
<td>
</td>
</tr>
<tr>
<td>
<code>phase</code></br>
<em>
<a href="#memberphase">
MemberPhase
</a>
</em>
</td>
<td>
</td>
</tr>
<tr>
<td>
<code>statefulSet</code></br>
<em>
<a href="https://kubernetes.io/docs/reference/generated/kubernetes-api/v1.13/#statefulsetstatus-v1-apps">
Kubernetes apps/v1.StatefulSetStatus
</a>
</em>
</td>
<td>
</td>
</tr>
<tr>
<td>
<code>members</code></br>
<em>
<a href="#pdmember">
map[string]github.com/pingcap/tidb-operator/pkg/apis/pingcap/v1alpha1.PDMember
</a>
</em>
</td>
<td>
</td>
</tr>
<tr>
<td>
<code>leader</code></br>
<em>
<a href="#pdmember">
PDMember
</a>
</em>
</td>
<td>
</td>
</tr>
<tr>
<td>
<code>failureMembers</code></br>
<em>
<a href="#pdfailuremember">
map[string]github.com/pingcap/tidb-operator/pkg/apis/pingcap/v1alpha1.PDFailureMember
</a>
</em>
</td>
<td>
</td>
</tr>
<tr>
<td>
<code>unjoinedMembers</code></br>
<em>
<a href="#unjoinedmember">
map[string]github.com/pingcap/tidb-operator/pkg/apis/pingcap/v1alpha1.UnjoinedMember
</a>
</em>
</td>
<td>
</td>
</tr>
<tr>
<td>
<code>image</code></br>
<em>
string
</em>
</td>
<td>
</td>
</tr>
</tbody>
</table>
<h3 id="pdstorelabel">PDStoreLabel</h3>
<p>
<p>PDStoreLabel is the config item of LabelPropertyConfig.</p>
</p>
<table>
<thead>
<tr>
<th>Field</th>
<th>Description</th>
</tr>
</thead>
<tbody>
<tr>
<td>
<code>key</code></br>
<em>
string
</em>
</td>
<td>
<em>(Optional)</em>
</td>
</tr>
<tr>
<td>
<code>value</code></br>
<em>
string
</em>
</td>
<td>
<em>(Optional)</em>
</td>
</tr>
</tbody>
</table>
<h3 id="pdstorelabels">PDStoreLabels</h3>
<p>
</p>
<h3 id="performance">Performance</h3>
<p>
(<em>Appears on:</em>
<a href="#tidbconfig">TiDBConfig</a>)
</p>
<p>
<p>Performance is the performance section of the config.</p>
</p>
<table>
<thead>
<tr>
<th>Field</th>
<th>Description</th>
</tr>
</thead>
<tbody>
<tr>
<td>
<code>max-procs</code></br>
<em>
uint
</em>
</td>
<td>
<em>(Optional)</em>
</td>
</tr>
<tr>
<td>
<code>max-memory</code></br>
<em>
uint64
</em>
</td>
<td>
<em>(Optional)</em>
<p>Optional: Defaults to 0</p>
</td>
</tr>
<tr>
<td>
<code>stats-lease</code></br>
<em>
string
</em>
</td>
<td>
<em>(Optional)</em>
<p>Optional: Defaults to 3s</p>
</td>
</tr>
<tr>
<td>
<code>stmt-count-limit</code></br>
<em>
uint
</em>
</td>
<td>
<em>(Optional)</em>
<p>Optional: Defaults to 5000</p>
</td>
</tr>
<tr>
<td>
<code>feedback-probability</code></br>
<em>
float64
</em>
</td>
<td>
<em>(Optional)</em>
<p>Optional: Defaults to 0.05</p>
</td>
</tr>
<tr>
<td>
<code>query-feedback-limit</code></br>
<em>
uint
</em>
</td>
<td>
<em>(Optional)</em>
<p>Optional: Defaults to 1024</p>
</td>
</tr>
<tr>
<td>
<code>pseudo-estimate-ratio</code></br>
<em>
float64
</em>
</td>
<td>
<em>(Optional)</em>
<p>Optional: Defaults to 0.8</p>
</td>
</tr>
<tr>
<td>
<code>force-priority</code></br>
<em>
string
</em>
</td>
<td>
<em>(Optional)</em>
<p>Optional: Defaults to NO_PRIORITY</p>
</td>
</tr>
<tr>
<td>
<code>bind-info-lease</code></br>
<em>
string
</em>
</td>
<td>
<em>(Optional)</em>
<p>Optional: Defaults to 3s</p>
</td>
</tr>
<tr>
<td>
<code>txn-total-size-limit</code></br>
<em>
uint64
</em>
</td>
<td>
<em>(Optional)</em>
<p>Optional: Defaults to 104857600</p>
</td>
</tr>
<tr>
<td>
<code>tcp-keep-alive</code></br>
<em>
bool
</em>
</td>
<td>
<em>(Optional)</em>
<p>Optional: Defaults to true</p>
</td>
</tr>
<tr>
<td>
<code>cross-join</code></br>
<em>
bool
</em>
</td>
<td>
<em>(Optional)</em>
<p>Optional: Defaults to true</p>
</td>
</tr>
<tr>
<td>
<code>run-auto-analyze</code></br>
<em>
bool
</em>
</td>
<td>
<em>(Optional)</em>
<p>Optional: Defaults to true</p>
</td>
</tr>
<tr>
<td>
<code>txn-entry-count-limit</code></br>
<em>
uint64
</em>
</td>
<td>
<em>(Optional)</em>
<p>Optional: Defaults to 300000</p>
</td>
</tr>
</tbody>
</table>
<h3 id="pessimistictxn">PessimisticTxn</h3>
<p>
(<em>Appears on:</em>
<a href="#tidbconfig">TiDBConfig</a>)
</p>
<p>
<p>PessimisticTxn is the config for pessimistic transaction.</p>
</p>
<table>
<thead>
<tr>
<th>Field</th>
<th>Description</th>
</tr>
</thead>
<tbody>
<tr>
<td>
<code>enable</code></br>
<em>
bool
</em>
</td>
<td>
<em>(Optional)</em>
<p>Enable must be true for &lsquo;begin lock&rsquo; or session variable to start a pessimistic transaction.
Optional: Defaults to true</p>
</td>
</tr>
<tr>
<td>
<code>max-retry-count</code></br>
<em>
uint
</em>
</td>
<td>
<em>(Optional)</em>
<p>The max count of retry for a single statement in a pessimistic transaction.
Optional: Defaults to 256</p>
</td>
</tr>
</tbody>
</table>
<h3 id="plancache">PlanCache</h3>
<p>
<p>PlanCache is the PlanCache section of the config.</p>
</p>
<table>
<thead>
<tr>
<th>Field</th>
<th>Description</th>
</tr>
</thead>
<tbody>
<tr>
<td>
<code>enabled</code></br>
<em>
bool
</em>
</td>
<td>
<em>(Optional)</em>
</td>
</tr>
<tr>
<td>
<code>capacity</code></br>
<em>
uint
</em>
</td>
<td>
<em>(Optional)</em>
</td>
</tr>
<tr>
<td>
<code>shards</code></br>
<em>
uint
</em>
</td>
<td>
<em>(Optional)</em>
</td>
</tr>
</tbody>
</table>
<h3 id="plugin">Plugin</h3>
<p>
(<em>Appears on:</em>
<a href="#tidbconfig">TiDBConfig</a>)
</p>
<p>
<p>Plugin is the config for plugin</p>
</p>
<table>
<thead>
<tr>
<th>Field</th>
<th>Description</th>
</tr>
</thead>
<tbody>
<tr>
<td>
<code>dir</code></br>
<em>
string
</em>
</td>
<td>
<em>(Optional)</em>
</td>
</tr>
<tr>
<td>
<code>load</code></br>
<em>
string
</em>
</td>
<td>
<em>(Optional)</em>
</td>
</tr>
</tbody>
</table>
<h3 id="preparedplancache">PreparedPlanCache</h3>
<p>
(<em>Appears on:</em>
<a href="#tidbconfig">TiDBConfig</a>)
</p>
<p>
<p>PreparedPlanCache is the PreparedPlanCache section of the config.</p>
</p>
<table>
<thead>
<tr>
<th>Field</th>
<th>Description</th>
</tr>
</thead>
<tbody>
<tr>
<td>
<code>enabled</code></br>
<em>
bool
</em>
</td>
<td>
<em>(Optional)</em>
<p>Optional: Defaults to false</p>
</td>
</tr>
<tr>
<td>
<code>capacity</code></br>
<em>
uint
</em>
</td>
<td>
<em>(Optional)</em>
<p>Optional: Defaults to 100</p>
</td>
</tr>
<tr>
<td>
<code>memory-guard-ratio</code></br>
<em>
float64
</em>
</td>
<td>
<em>(Optional)</em>
<p>Optional: Defaults to 0.1</p>
</td>
</tr>
</tbody>
</table>
<h3 id="profile">Profile</h3>
<p>
<p>Profile is the configuration profiles.</p>
</p>
<table>
<thead>
<tr>
<th>Field</th>
<th>Description</th>
</tr>
</thead>
<tbody>
<tr>
<td>
<code>readonly</code></br>
<em>
int32
</em>
</td>
<td>
<em>(Optional)</em>
</td>
</tr>
<tr>
<td>
<code>max_memory_usage</code></br>
<em>
int64
</em>
</td>
<td>
<em>(Optional)</em>
</td>
</tr>
<tr>
<td>
<code>use_uncompressed_cache</code></br>
<em>
int32
</em>
</td>
<td>
<em>(Optional)</em>
</td>
</tr>
<tr>
<td>
<code>load_balancing</code></br>
<em>
string
</em>
</td>
<td>
<em>(Optional)</em>
</td>
</tr>
</tbody>
</table>
<h3 id="prometheusspec">PrometheusSpec</h3>
<p>
(<em>Appears on:</em>
<a href="#tidbmonitorspec">TidbMonitorSpec</a>)
</p>
<p>
<p>PrometheusSpec is the desired state of prometheus</p>
</p>
<table>
<thead>
<tr>
<th>Field</th>
<th>Description</th>
</tr>
</thead>
<tbody>
<tr>
<td>
<code>MonitorContainer</code></br>
<em>
<a href="#monitorcontainer">
MonitorContainer
</a>
</em>
</td>
<td>
<p>
(Members of <code>MonitorContainer</code> are embedded into this type.)
</p>
</td>
</tr>
<tr>
<td>
<code>logLevel</code></br>
<em>
string
</em>
</td>
<td>
</td>
</tr>
<tr>
<td>
<code>service</code></br>
<em>
<a href="#servicespec">
ServiceSpec
</a>
</em>
</td>
<td>
</td>
</tr>
<tr>
<td>
<code>reserveDays</code></br>
<em>
int
</em>
</td>
<td>
<em>(Optional)</em>
</td>
</tr>
<tr>
<td>
<code>ingress</code></br>
<em>
<a href="#ingressspec">
IngressSpec
</a>
</em>
</td>
<td>
<em>(Optional)</em>
</td>
</tr>
</tbody>
</table>
<h3 id="proxyprotocol">ProxyProtocol</h3>
<p>
(<em>Appears on:</em>
<a href="#tidbconfig">TiDBConfig</a>)
</p>
<p>
<p>ProxyProtocol is the PROXY protocol section of the config.</p>
</p>
<table>
<thead>
<tr>
<th>Field</th>
<th>Description</th>
</tr>
</thead>
<tbody>
<tr>
<td>
<code>networks</code></br>
<em>
string
</em>
</td>
<td>
<em>(Optional)</em>
<p>PROXY protocol acceptable client networks.
Empty *string means disable PROXY protocol,
* means all networks.</p>
</td>
</tr>
<tr>
<td>
<code>header-timeout</code></br>
<em>
uint
</em>
</td>
<td>
<em>(Optional)</em>
<p>PROXY protocol header read timeout, Unit is second.</p>
</td>
</tr>
</tbody>
</table>
<h3 id="pumpspec">PumpSpec</h3>
<p>
(<em>Appears on:</em>
<a href="#tidbclusterspec">TidbClusterSpec</a>)
</p>
<p>
<p>PumpSpec contains details of Pump members</p>
</p>
<table>
<thead>
<tr>
<th>Field</th>
<th>Description</th>
</tr>
</thead>
<tbody>
<tr>
<td>
<code>ComponentSpec</code></br>
<em>
<a href="#componentspec">
ComponentSpec
</a>
</em>
</td>
<td>
<p>
(Members of <code>ComponentSpec</code> are embedded into this type.)
</p>
</td>
</tr>
<tr>
<td>
<code>ResourceRequirements</code></br>
<em>
<a href="https://kubernetes.io/docs/reference/generated/kubernetes-api/v1.13/#resourcerequirements-v1-core">
Kubernetes core/v1.ResourceRequirements
</a>
</em>
</td>
<td>
<p>
(Members of <code>ResourceRequirements</code> are embedded into this type.)
</p>
</td>
</tr>
<tr>
<td>
<code>replicas</code></br>
<em>
int32
</em>
</td>
<td>
<p>The desired ready replicas</p>
</td>
</tr>
<tr>
<td>
<code>baseImage</code></br>
<em>
string
</em>
</td>
<td>
<em>(Optional)</em>
<p>TODO: remove optional after defaulting introduced
Base image of the component, image tag is now allowed during validation</p>
</td>
</tr>
<tr>
<td>
<code>storageClassName</code></br>
<em>
string
</em>
</td>
<td>
<em>(Optional)</em>
<p>The storageClassName of the persistent volume for Pump data storage.
Defaults to Kubernetes default storage class.</p>
</td>
</tr>
<tr>
<td>
<code>GenericConfig</code></br>
<em>
github.com/pingcap/tidb-operator/pkg/util/config.GenericConfig
</em>
</td>
<td>
<p>
(Members of <code>GenericConfig</code> are embedded into this type.)
</p>
<em>(Optional)</em>
<p>TODO: add schema
The configuration of Pump cluster.</p>
</td>
</tr>
<tr>
<td>
<code>setTimeZone</code></br>
<em>
bool
</em>
</td>
<td>
<p>For backward compatibility with helm chart</p>
</td>
</tr>
</tbody>
</table>
<h3 id="pumpstatus">PumpStatus</h3>
<p>
(<em>Appears on:</em>
<a href="#tidbclusterstatus">TidbClusterStatus</a>)
</p>
<p>
<p>PumpStatus is Pump status</p>
</p>
<table>
<thead>
<tr>
<th>Field</th>
<th>Description</th>
</tr>
</thead>
<tbody>
<tr>
<td>
<code>phase</code></br>
<em>
<a href="#memberphase">
MemberPhase
</a>
</em>
</td>
<td>
</td>
</tr>
<tr>
<td>
<code>statefulSet</code></br>
<em>
<a href="https://kubernetes.io/docs/reference/generated/kubernetes-api/v1.13/#statefulsetstatus-v1-apps">
Kubernetes apps/v1.StatefulSetStatus
</a>
</em>
</td>
<td>
</td>
</tr>
</tbody>
</table>
<h3 id="quota">Quota</h3>
<p>
<p>Quota is the configuration of [quotas.default] section.</p>
</p>
<table>
<thead>
<tr>
<th>Field</th>
<th>Description</th>
</tr>
</thead>
<tbody>
<tr>
<td>
<code>interval</code></br>
<em>
<a href="#interval">
Interval
</a>
</em>
</td>
<td>
<em>(Optional)</em>
</td>
</tr>
</tbody>
</table>
<h3 id="reloaderspec">ReloaderSpec</h3>
<p>
(<em>Appears on:</em>
<a href="#tidbmonitorspec">TidbMonitorSpec</a>)
</p>
<p>
<p>ReloaderSpec is the desired state of reloader</p>
</p>
<table>
<thead>
<tr>
<th>Field</th>
<th>Description</th>
</tr>
</thead>
<tbody>
<tr>
<td>
<code>MonitorContainer</code></br>
<em>
<a href="#monitorcontainer">
MonitorContainer
</a>
</em>
</td>
<td>
<p>
(Members of <code>MonitorContainer</code> are embedded into this type.)
</p>
</td>
</tr>
<tr>
<td>
<code>service</code></br>
<em>
<a href="#servicespec">
ServiceSpec
</a>
</em>
</td>
<td>
</td>
</tr>
</tbody>
</table>
<h3 id="restorecondition">RestoreCondition</h3>
<p>
(<em>Appears on:</em>
<a href="#restorestatus">RestoreStatus</a>)
</p>
<p>
<p>RestoreCondition describes the observed state of a Restore at a certain point.</p>
</p>
<table>
<thead>
<tr>
<th>Field</th>
<th>Description</th>
</tr>
</thead>
<tbody>
<tr>
<td>
<code>type</code></br>
<em>
<a href="#restoreconditiontype">
RestoreConditionType
</a>
</em>
</td>
<td>
</td>
</tr>
<tr>
<td>
<code>status</code></br>
<em>
<a href="https://kubernetes.io/docs/reference/generated/kubernetes-api/v1.13/#conditionstatus-v1-core">
Kubernetes core/v1.ConditionStatus
</a>
</em>
</td>
<td>
</td>
</tr>
<tr>
<td>
<code>lastTransitionTime</code></br>
<em>
<a href="https://kubernetes.io/docs/reference/generated/kubernetes-api/v1.13/#time-v1-meta">
Kubernetes meta/v1.Time
</a>
</em>
</td>
<td>
</td>
</tr>
<tr>
<td>
<code>reason</code></br>
<em>
string
</em>
</td>
<td>
</td>
</tr>
<tr>
<td>
<code>message</code></br>
<em>
string
</em>
</td>
<td>
</td>
</tr>
</tbody>
</table>
<h3 id="restoreconditiontype">RestoreConditionType</h3>
<p>
(<em>Appears on:</em>
<a href="#restorecondition">RestoreCondition</a>)
</p>
<p>
<p>RestoreConditionType represents a valid condition of a Restore.</p>
</p>
<h3 id="restorespec">RestoreSpec</h3>
<p>
(<em>Appears on:</em>
<a href="#restore">Restore</a>)
</p>
<p>
<p>RestoreSpec contains the specification for a restore of a tidb cluster backup.</p>
</p>
<table>
<thead>
<tr>
<th>Field</th>
<th>Description</th>
</tr>
</thead>
<tbody>
<tr>
<td>
<code>to</code></br>
<em>
<a href="#tidbaccessconfig">
TiDBAccessConfig
</a>
</em>
</td>
<td>
<p>To is the tidb cluster that needs to restore.</p>
</td>
</tr>
<tr>
<td>
<code>backupType</code></br>
<em>
<a href="#backuptype">
BackupType
</a>
</em>
</td>
<td>
<p>Type is the backup type for tidb cluster.</p>
</td>
</tr>
<tr>
<td>
<code>tikvGCLifeTime</code></br>
<em>
string
</em>
</td>
<td>
<p>TikvGCLifeTime is to specify the safe gc life time for restore.
The time limit during which data is retained for each GC, in the format of Go Duration.
When a GC happens, the current time minus this value is the safe point.</p>
</td>
</tr>
<tr>
<td>
<code>StorageProvider</code></br>
<em>
<a href="#storageprovider">
StorageProvider
</a>
</em>
</td>
<td>
<p>
(Members of <code>StorageProvider</code> are embedded into this type.)
</p>
<p>StorageProvider configures where and how backups should be stored.</p>
</td>
</tr>
<tr>
<td>
<code>storageClassName</code></br>
<em>
string
</em>
</td>
<td>
<em>(Optional)</em>
<p>The storageClassName of the persistent volume for Restore data storage.
Defaults to Kubernetes default storage class.</p>
</td>
</tr>
<tr>
<td>
<code>storageSize</code></br>
<em>
string
</em>
</td>
<td>
<p>StorageSize is the request storage size for backup job</p>
</td>
</tr>
<tr>
<td>
<code>br</code></br>
<em>
<a href="#brconfig">
BRConfig
</a>
</em>
</td>
<td>
<p>BR is the configs for BR.</p>
</td>
</tr>
<tr>
<td>
<code>tolerations</code></br>
<em>
<a href="https://kubernetes.io/docs/reference/generated/kubernetes-api/v1.13/#toleration-v1-core">
[]Kubernetes core/v1.Toleration
</a>
</em>
</td>
<td>
<em>(Optional)</em>
<p>Base tolerations of restore Pods, components may add more tolerations upon this respectively</p>
</td>
</tr>
<tr>
<td>
<code>affinity</code></br>
<em>
<a href="https://kubernetes.io/docs/reference/generated/kubernetes-api/v1.13/#affinity-v1-core">
Kubernetes core/v1.Affinity
</a>
</em>
</td>
<td>
<em>(Optional)</em>
<p>Affinity of restore Pods</p>
</td>
</tr>
<tr>
<td>
<code>useKMS</code></br>
<em>
bool
</em>
</td>
<td>
<p>Use KMS to decrypt the secrets</p>
</td>
</tr>
<tr>
<td>
<code>serviceAccount</code></br>
<em>
string
</em>
</td>
<td>
<p>Specify service account of restore</p>
</td>
</tr>
</tbody>
</table>
<h3 id="restorestatus">RestoreStatus</h3>
<p>
(<em>Appears on:</em>
<a href="#restore">Restore</a>)
</p>
<p>
<p>RestoreStatus represents the current status of a tidb cluster restore.</p>
</p>
<table>
<thead>
<tr>
<th>Field</th>
<th>Description</th>
</tr>
</thead>
<tbody>
<tr>
<td>
<code>timeStarted</code></br>
<em>
<a href="https://kubernetes.io/docs/reference/generated/kubernetes-api/v1.13/#time-v1-meta">
Kubernetes meta/v1.Time
</a>
</em>
</td>
<td>
<p>TimeStarted is the time at which the restore was started.</p>
</td>
</tr>
<tr>
<td>
<code>timeCompleted</code></br>
<em>
<a href="https://kubernetes.io/docs/reference/generated/kubernetes-api/v1.13/#time-v1-meta">
Kubernetes meta/v1.Time
</a>
</em>
</td>
<td>
<p>TimeCompleted is the time at which the restore was completed.</p>
</td>
</tr>
<tr>
<td>
<code>conditions</code></br>
<em>
<a href="#restorecondition">
[]RestoreCondition
</a>
</em>
</td>
<td>
</td>
</tr>
</tbody>
</table>
<h3 id="s3storageprovider">S3StorageProvider</h3>
<p>
(<em>Appears on:</em>
<a href="#storageprovider">StorageProvider</a>)
</p>
<p>
<p>S3StorageProvider represents a S3 compliant storage for storing backups.</p>
</p>
<table>
<thead>
<tr>
<th>Field</th>
<th>Description</th>
</tr>
</thead>
<tbody>
<tr>
<td>
<code>provider</code></br>
<em>
<a href="#s3storageprovidertype">
S3StorageProviderType
</a>
</em>
</td>
<td>
<p>Provider represents the specific storage provider that implements the S3 interface</p>
</td>
</tr>
<tr>
<td>
<code>region</code></br>
<em>
string
</em>
</td>
<td>
<p>Region in which the S3 compatible bucket is located.</p>
</td>
</tr>
<tr>
<td>
<code>bucket</code></br>
<em>
string
</em>
</td>
<td>
<p>Bucket in which to store the backup data.</p>
</td>
</tr>
<tr>
<td>
<code>endpoint</code></br>
<em>
string
</em>
</td>
<td>
<p>Endpoint of S3 compatible storage service</p>
</td>
</tr>
<tr>
<td>
<code>storageClass</code></br>
<em>
string
</em>
</td>
<td>
<p>StorageClass represents the storage class</p>
</td>
</tr>
<tr>
<td>
<code>acl</code></br>
<em>
string
</em>
</td>
<td>
<p>Acl represents access control permissions for this bucket</p>
</td>
</tr>
<tr>
<td>
<code>secretName</code></br>
<em>
string
</em>
</td>
<td>
<p>SecretName is the name of secret which stores
S3 compliant storage access key and secret key.</p>
</td>
</tr>
<tr>
<td>
<code>prefix</code></br>
<em>
string
</em>
</td>
<td>
<p>Prefix of the data path.</p>
</td>
</tr>
<tr>
<td>
<code>sse</code></br>
<em>
string
</em>
</td>
<td>
<p>SSE Sever-Side Encryption.</p>
</td>
</tr>
<tr>
<td>
<code>options</code></br>
<em>
[]string
</em>
</td>
<td>
<p>Options Rclone options for backup and restore with mydumper and lightning.</p>
</td>
</tr>
</tbody>
</table>
<h3 id="s3storageprovidertype">S3StorageProviderType</h3>
<p>
(<em>Appears on:</em>
<a href="#s3storageprovider">S3StorageProvider</a>)
</p>
<p>
<p>S3StorageProviderType represents the specific storage provider that implements the S3 interface</p>
</p>
<h3 id="secretref">SecretRef</h3>
<p>
(<em>Appears on:</em>
<a href="#externalendpoint">ExternalEndpoint</a>)
</p>
<p>
<p>SecretRef indicates to secret ref</p>
</p>
<table>
<thead>
<tr>
<th>Field</th>
<th>Description</th>
</tr>
</thead>
<tbody>
<tr>
<td>
<code>name</code></br>
<em>
string
</em>
</td>
<td>
</td>
</tr>
<tr>
<td>
<code>namespace</code></br>
<em>
string
</em>
</td>
<td>
</td>
</tr>
</tbody>
</table>
<h3 id="security">Security</h3>
<p>
(<em>Appears on:</em>
<a href="#tidbconfig">TiDBConfig</a>)
</p>
<p>
<p>Security is the security section of the config.</p>
</p>
<table>
<thead>
<tr>
<th>Field</th>
<th>Description</th>
</tr>
</thead>
<tbody>
<tr>
<td>
<code>skip-grant-table</code></br>
<em>
bool
</em>
</td>
<td>
<em>(Optional)</em>
</td>
</tr>
<tr>
<td>
<code>ssl-ca</code></br>
<em>
string
</em>
</td>
<td>
<em>(Optional)</em>
</td>
</tr>
<tr>
<td>
<code>ssl-cert</code></br>
<em>
string
</em>
</td>
<td>
<em>(Optional)</em>
</td>
</tr>
<tr>
<td>
<code>ssl-key</code></br>
<em>
string
</em>
</td>
<td>
<em>(Optional)</em>
</td>
</tr>
<tr>
<td>
<code>cluster-ssl-ca</code></br>
<em>
string
</em>
</td>
<td>
<em>(Optional)</em>
</td>
</tr>
<tr>
<td>
<code>cluster-ssl-cert</code></br>
<em>
string
</em>
</td>
<td>
<em>(Optional)</em>
</td>
</tr>
<tr>
<td>
<code>cluster-ssl-key</code></br>
<em>
string
</em>
</td>
<td>
<em>(Optional)</em>
</td>
</tr>
<tr>
<td>
<code>cluster-verify-cn</code></br>
<em>
[]string
</em>
</td>
<td>
<em>(Optional)</em>
<p>ClusterVerifyCN is the Common Name that allowed</p>
</td>
</tr>
</tbody>
</table>
<h3 id="service">Service</h3>
<p>
(<em>Appears on:</em>
<a href="#tidbclusterspec">TidbClusterSpec</a>)
</p>
<p>
<p>Deprecated
Service represent service type used in TidbCluster</p>
</p>
<table>
<thead>
<tr>
<th>Field</th>
<th>Description</th>
</tr>
</thead>
<tbody>
<tr>
<td>
<code>name</code></br>
<em>
string
</em>
</td>
<td>
</td>
</tr>
<tr>
<td>
<code>type</code></br>
<em>
string
</em>
</td>
<td>
</td>
</tr>
</tbody>
</table>
<h3 id="servicespec">ServiceSpec</h3>
<p>
(<em>Appears on:</em>
<a href="#grafanaspec">GrafanaSpec</a>, 
<a href="#pdspec">PDSpec</a>, 
<a href="#prometheusspec">PrometheusSpec</a>, 
<a href="#reloaderspec">ReloaderSpec</a>, 
<a href="#tidbservicespec">TiDBServiceSpec</a>)
</p>
<p>
</p>
<table>
<thead>
<tr>
<th>Field</th>
<th>Description</th>
</tr>
</thead>
<tbody>
<tr>
<td>
<code>type</code></br>
<em>
<a href="https://kubernetes.io/docs/reference/generated/kubernetes-api/v1.13/#servicetype-v1-core">
Kubernetes core/v1.ServiceType
</a>
</em>
</td>
<td>
<p>Type of the real kubernetes service</p>
</td>
</tr>
<tr>
<td>
<code>annotations</code></br>
<em>
map[string]string
</em>
</td>
<td>
<em>(Optional)</em>
<p>Additional annotations of the kubernetes service object</p>
</td>
</tr>
<tr>
<td>
<code>loadBalancerIP</code></br>
<em>
string
</em>
</td>
<td>
<em>(Optional)</em>
<p>LoadBalancerIP is the loadBalancerIP of service
Optional: Defaults to omitted</p>
</td>
</tr>
<tr>
<td>
<code>clusterIP</code></br>
<em>
string
</em>
</td>
<td>
<em>(Optional)</em>
<p>ClusterIP is the clusterIP of service</p>
</td>
</tr>
<tr>
<td>
<code>portName</code></br>
<em>
string
</em>
</td>
<td>
<em>(Optional)</em>
<p>PortName is the name of service port</p>
</td>
</tr>
</tbody>
</table>
<h3 id="status">Status</h3>
<p>
(<em>Appears on:</em>
<a href="#tidbconfig">TiDBConfig</a>)
</p>
<p>
<p>Status is the status section of the config.</p>
</p>
<table>
<thead>
<tr>
<th>Field</th>
<th>Description</th>
</tr>
</thead>
<tbody>
<tr>
<td>
<code>metrics-addr</code></br>
<em>
string
</em>
</td>
<td>
<em>(Optional)</em>
</td>
</tr>
<tr>
<td>
<code>metrics-interval</code></br>
<em>
uint
</em>
</td>
<td>
<em>(Optional)</em>
<p>Optional: Defaults to 15</p>
</td>
</tr>
<tr>
<td>
<code>report-status</code></br>
<em>
bool
</em>
</td>
<td>
<em>(Optional)</em>
<p>Optional: Defaults to true</p>
</td>
</tr>
<tr>
<td>
<code>record-db-qps</code></br>
<em>
bool
</em>
</td>
<td>
<em>(Optional)</em>
<p>Optional: Defaults to false</p>
</td>
</tr>
</tbody>
</table>
<h3 id="stmtsummary">StmtSummary</h3>
<p>
(<em>Appears on:</em>
<a href="#tidbconfig">TiDBConfig</a>)
</p>
<p>
<p>StmtSummary is the config for statement summary.</p>
</p>
<table>
<thead>
<tr>
<th>Field</th>
<th>Description</th>
</tr>
</thead>
<tbody>
<tr>
<td>
<code>enable</code></br>
<em>
bool
</em>
</td>
<td>
<em>(Optional)</em>
<p>Enable statement summary or not.</p>
</td>
</tr>
<tr>
<td>
<code>enable-internal-query</code></br>
<em>
bool
</em>
</td>
<td>
<em>(Optional)</em>
<p>Enable summary internal query.</p>
</td>
</tr>
<tr>
<td>
<code>max-stmt-count</code></br>
<em>
uint
</em>
</td>
<td>
<em>(Optional)</em>
<p>The maximum number of statements kept in memory.
Optional: Defaults to 100</p>
</td>
</tr>
<tr>
<td>
<code>max-sql-length</code></br>
<em>
uint
</em>
</td>
<td>
<em>(Optional)</em>
<p>The maximum length of displayed normalized SQL and sample SQL.
Optional: Defaults to 4096</p>
</td>
</tr>
<tr>
<td>
<code>refresh-interval</code></br>
<em>
int
</em>
</td>
<td>
<em>(Optional)</em>
<p>The refresh interval of statement summary.</p>
</td>
</tr>
<tr>
<td>
<code>history-size</code></br>
<em>
int
</em>
</td>
<td>
<em>(Optional)</em>
<p>The maximum history size of statement summary.</p>
</td>
</tr>
</tbody>
</table>
<h3 id="storageclaim">StorageClaim</h3>
<p>
(<em>Appears on:</em>
<a href="#tiflashspec">TiFlashSpec</a>)
</p>
<p>
<p>StorageClaim contains details of TiFlash storages</p>
</p>
<table>
<thead>
<tr>
<th>Field</th>
<th>Description</th>
</tr>
</thead>
<tbody>
<tr>
<td>
<code>resources</code></br>
<em>
<a href="https://kubernetes.io/docs/reference/generated/kubernetes-api/v1.13/#resourcerequirements-v1-core">
Kubernetes core/v1.ResourceRequirements
</a>
</em>
</td>
<td>
<em>(Optional)</em>
<p>Resources represents the minimum resources the volume should have.
More info: <a href="https://kubernetes.io/docs/concepts/storage/persistent-volumes#resources">https://kubernetes.io/docs/concepts/storage/persistent-volumes#resources</a></p>
</td>
</tr>
<tr>
<td>
<code>storageClassName</code></br>
<em>
string
</em>
</td>
<td>
<em>(Optional)</em>
<p>Name of the StorageClass required by the claim.
More info: <a href="https://kubernetes.io/docs/concepts/storage/persistent-volumes#class-1">https://kubernetes.io/docs/concepts/storage/persistent-volumes#class-1</a></p>
</td>
</tr>
</tbody>
</table>
<h3 id="storageprovider">StorageProvider</h3>
<p>
(<em>Appears on:</em>
<a href="#backupspec">BackupSpec</a>, 
<a href="#restorespec">RestoreSpec</a>)
</p>
<p>
<p>StorageProvider defines the configuration for storing a backup in backend storage.</p>
</p>
<table>
<thead>
<tr>
<th>Field</th>
<th>Description</th>
</tr>
</thead>
<tbody>
<tr>
<td>
<code>s3</code></br>
<em>
<a href="#s3storageprovider">
S3StorageProvider
</a>
</em>
</td>
<td>
</td>
</tr>
<tr>
<td>
<code>gcs</code></br>
<em>
<a href="#gcsstorageprovider">
GcsStorageProvider
</a>
</em>
</td>
<td>
</td>
</tr>
</tbody>
</table>
<h3 id="tlscluster">TLSCluster</h3>
<p>
(<em>Appears on:</em>
<a href="#tidbclusterspec">TidbClusterSpec</a>)
</p>
<p>
<p>TLSCluster can enable TLS connection between TiDB server components
<a href="https://pingcap.com/docs/stable/how-to/secure/enable-tls-between-components/">https://pingcap.com/docs/stable/how-to/secure/enable-tls-between-components/</a></p>
</p>
<table>
<thead>
<tr>
<th>Field</th>
<th>Description</th>
</tr>
</thead>
<tbody>
<tr>
<td>
<code>enabled</code></br>
<em>
bool
</em>
</td>
<td>
<em>(Optional)</em>
<p>Enable mutual TLS authentication among TiDB components
Once enabled, the mutual authentication applies to all components,
and it does not support applying to only part of the components.
The steps to enable this feature:
1. Generate TiDB server components certificates and a client-side certifiacete for them.
There are multiple ways to generate these certificates:
- user-provided certificates: <a href="https://pingcap.com/docs/stable/how-to/secure/generate-self-signed-certificates/">https://pingcap.com/docs/stable/how-to/secure/generate-self-signed-certificates/</a>
- use the K8s built-in certificate signing system signed certificates: <a href="https://kubernetes.io/docs/tasks/tls/managing-tls-in-a-cluster/">https://kubernetes.io/docs/tasks/tls/managing-tls-in-a-cluster/</a>
- or use cert-manager signed certificates: <a href="https://cert-manager.io/">https://cert-manager.io/</a>
2. Create one secret object for one component which contains the certificates created above.
The name of this Secret must be: <clusterName>-<componentName>-cluster-secret.
For PD: kubectl create secret generic <clusterName>-pd-cluster-secret &ndash;namespace=<namespace> &ndash;from-file=tls.crt=<path/to/tls.crt> &ndash;from-file=tls.key=<path/to/tls.key> &ndash;from-file=ca.crt=<path/to/ca.crt>
For TiKV: kubectl create secret generic <clusterName>-tikv-cluster-secret &ndash;namespace=<namespace> &ndash;from-file=tls.crt=<path/to/tls.crt> &ndash;from-file=tls.key=<path/to/tls.key> &ndash;from-file=ca.crt=<path/to/ca.crt>
For TiDB: kubectl create secret generic <clusterName>-tidb-cluster-secret &ndash;namespace=<namespace> &ndash;from-file=tls.crt=<path/to/tls.crt> &ndash;from-file=tls.key=<path/to/tls.key> &ndash;from-file=ca.crt=<path/to/ca.crt>
For Client: kubectl create secret generic <clusterName>-cluster-client-secret &ndash;namespace=<namespace> &ndash;from-file=tls.crt=<path/to/tls.crt> &ndash;from-file=tls.key=<path/to/tls.key> &ndash;from-file=ca.crt=<path/to/ca.crt>
Same for other components.</p>
</td>
</tr>
</tbody>
</table>
<<<<<<< HEAD
<h3 id="ticdcspec">TiCdcSpec</h3>
=======
<h3 id="ticdcspec">TiCDCSpec</h3>
>>>>>>> 66093adc
<p>
(<em>Appears on:</em>
<a href="#tidbclusterspec">TidbClusterSpec</a>)
</p>
<p>
<<<<<<< HEAD
<p>TiCdcpec contains details of TiCdc members</p>
=======
<p>TiCDCSpec contains details of TiCDC members</p>
>>>>>>> 66093adc
</p>
<table>
<thead>
<tr>
<th>Field</th>
<th>Description</th>
</tr>
</thead>
<tbody>
<tr>
<td>
<code>ComponentSpec</code></br>
<em>
<a href="#componentspec">
ComponentSpec
</a>
</em>
</td>
<td>
<p>
(Members of <code>ComponentSpec</code> are embedded into this type.)
</p>
</td>
</tr>
<tr>
<td>
<code>ResourceRequirements</code></br>
<em>
<a href="https://kubernetes.io/docs/reference/generated/kubernetes-api/v1.13/#resourcerequirements-v1-core">
Kubernetes core/v1.ResourceRequirements
</a>
</em>
</td>
<td>
<p>
(Members of <code>ResourceRequirements</code> are embedded into this type.)
</p>
</td>
</tr>
<tr>
<td>
<code>serviceAccount</code></br>
<em>
string
</em>
</td>
<td>
<<<<<<< HEAD
<p>Specify a Service Account for TiCdc</p>
=======
<p>Specify a Service Account for TiCDC</p>
>>>>>>> 66093adc
</td>
</tr>
<tr>
<td>
<code>replicas</code></br>
<em>
int32
</em>
</td>
<td>
<p>The desired ready replicas</p>
</td>
</tr>
<tr>
<td>
<code>baseImage</code></br>
<em>
string
</em>
</td>
<td>
<em>(Optional)</em>
<p>Base image of the component, image tag is now allowed during validation</p>
</td>
</tr>
</tbody>
</table>
<h3 id="tidbaccessconfig">TiDBAccessConfig</h3>
<p>
(<em>Appears on:</em>
<a href="#backupspec">BackupSpec</a>, 
<a href="#restorespec">RestoreSpec</a>)
</p>
<p>
<p>TiDBAccessConfig defines the configuration for access tidb cluster</p>
</p>
<table>
<thead>
<tr>
<th>Field</th>
<th>Description</th>
</tr>
</thead>
<tbody>
<tr>
<td>
<code>host</code></br>
<em>
string
</em>
</td>
<td>
<p>Host is the tidb cluster access address</p>
</td>
</tr>
<tr>
<td>
<code>port</code></br>
<em>
int32
</em>
</td>
<td>
<p>Port is the port number to use for connecting tidb cluster</p>
</td>
</tr>
<tr>
<td>
<code>user</code></br>
<em>
string
</em>
</td>
<td>
<p>User is the user for login tidb cluster</p>
</td>
</tr>
<tr>
<td>
<code>secretName</code></br>
<em>
string
</em>
</td>
<td>
<p>SecretName is the name of secret which stores tidb cluster&rsquo;s password.</p>
</td>
</tr>
<tr>
<td>
<code>tlsClientSecretName</code></br>
<em>
string
</em>
</td>
<td>
<em>(Optional)</em>
<p>TLSClientSecretName is the name of secret which stores tidb server client certificate
Optional: Defaults to nil</p>
</td>
</tr>
</tbody>
</table>
<h3 id="tidbconfig">TiDBConfig</h3>
<p>
(<em>Appears on:</em>
<a href="#tidbspec">TiDBSpec</a>)
</p>
<p>
<p>TiDBConfig is the configuration of tidb-server
For more detail, refer to <a href="https://pingcap.com/docs/stable/reference/configuration/tidb-server/configuration/">https://pingcap.com/docs/stable/reference/configuration/tidb-server/configuration/</a></p>
</p>
<table>
<thead>
<tr>
<th>Field</th>
<th>Description</th>
</tr>
</thead>
<tbody>
<tr>
<td>
<code>cors</code></br>
<em>
string
</em>
</td>
<td>
<em>(Optional)</em>
</td>
</tr>
<tr>
<td>
<code>socket</code></br>
<em>
string
</em>
</td>
<td>
<em>(Optional)</em>
</td>
</tr>
<tr>
<td>
<code>lease</code></br>
<em>
string
</em>
</td>
<td>
<em>(Optional)</em>
<p>Optional: Defaults to 45s</p>
</td>
</tr>
<tr>
<td>
<code>run-ddl</code></br>
<em>
bool
</em>
</td>
<td>
<em>(Optional)</em>
<p>Optional: Defaults to true</p>
</td>
</tr>
<tr>
<td>
<code>split-table</code></br>
<em>
bool
</em>
</td>
<td>
<em>(Optional)</em>
<p>Optional: Defaults to true</p>
</td>
</tr>
<tr>
<td>
<code>token-limit</code></br>
<em>
uint
</em>
</td>
<td>
<em>(Optional)</em>
<p>Optional: Defaults to 1000</p>
</td>
</tr>
<tr>
<td>
<code>oom-use-tmp-storage</code></br>
<em>
bool
</em>
</td>
<td>
<em>(Optional)</em>
</td>
</tr>
<tr>
<td>
<code>tmp-storage-path</code></br>
<em>
string
</em>
</td>
<td>
<em>(Optional)</em>
</td>
</tr>
<tr>
<td>
<code>oom-action</code></br>
<em>
string
</em>
</td>
<td>
<em>(Optional)</em>
<p>Optional: Defaults to log</p>
</td>
</tr>
<tr>
<td>
<code>mem-quota-query</code></br>
<em>
int64
</em>
</td>
<td>
<em>(Optional)</em>
<p>Optional: Defaults to 34359738368</p>
</td>
</tr>
<tr>
<td>
<code>enable-streaming</code></br>
<em>
bool
</em>
</td>
<td>
<em>(Optional)</em>
<p>Optional: Defaults to false</p>
</td>
</tr>
<tr>
<td>
<code>enable-batch-dml</code></br>
<em>
bool
</em>
</td>
<td>
<em>(Optional)</em>
<p>Optional: Defaults to false</p>
</td>
</tr>
<tr>
<td>
<code>txn-local-latches</code></br>
<em>
<a href="#txnlocallatches">
TxnLocalLatches
</a>
</em>
</td>
<td>
<em>(Optional)</em>
</td>
</tr>
<tr>
<td>
<code>lower-case-table-names</code></br>
<em>
int
</em>
</td>
<td>
<em>(Optional)</em>
</td>
</tr>
<tr>
<td>
<code>log</code></br>
<em>
<a href="#log">
Log
</a>
</em>
</td>
<td>
<em>(Optional)</em>
</td>
</tr>
<tr>
<td>
<code>security</code></br>
<em>
<a href="#security">
Security
</a>
</em>
</td>
<td>
<em>(Optional)</em>
</td>
</tr>
<tr>
<td>
<code>status</code></br>
<em>
<a href="#status">
Status
</a>
</em>
</td>
<td>
<em>(Optional)</em>
</td>
</tr>
<tr>
<td>
<code>performance</code></br>
<em>
<a href="#performance">
Performance
</a>
</em>
</td>
<td>
<em>(Optional)</em>
</td>
</tr>
<tr>
<td>
<code>prepared-plan-cache</code></br>
<em>
<a href="#preparedplancache">
PreparedPlanCache
</a>
</em>
</td>
<td>
<em>(Optional)</em>
</td>
</tr>
<tr>
<td>
<code>opentracing</code></br>
<em>
<a href="#opentracing">
OpenTracing
</a>
</em>
</td>
<td>
<em>(Optional)</em>
</td>
</tr>
<tr>
<td>
<code>proxy-protocol</code></br>
<em>
<a href="#proxyprotocol">
ProxyProtocol
</a>
</em>
</td>
<td>
<em>(Optional)</em>
</td>
</tr>
<tr>
<td>
<code>tikv-client</code></br>
<em>
<a href="#tikvclient">
TiKVClient
</a>
</em>
</td>
<td>
<em>(Optional)</em>
</td>
</tr>
<tr>
<td>
<code>binlog</code></br>
<em>
<a href="#binlog">
Binlog
</a>
</em>
</td>
<td>
<em>(Optional)</em>
</td>
</tr>
<tr>
<td>
<code>compatible-kill-query</code></br>
<em>
bool
</em>
</td>
<td>
<em>(Optional)</em>
</td>
</tr>
<tr>
<td>
<code>plugin</code></br>
<em>
<a href="#plugin">
Plugin
</a>
</em>
</td>
<td>
<em>(Optional)</em>
</td>
</tr>
<tr>
<td>
<code>pessimistic-txn</code></br>
<em>
<a href="#pessimistictxn">
PessimisticTxn
</a>
</em>
</td>
<td>
<em>(Optional)</em>
</td>
</tr>
<tr>
<td>
<code>check-mb4-value-in-utf8</code></br>
<em>
bool
</em>
</td>
<td>
<em>(Optional)</em>
<p>Optional: Defaults to true</p>
</td>
</tr>
<tr>
<td>
<code>alter-primary-key</code></br>
<em>
bool
</em>
</td>
<td>
<em>(Optional)</em>
<p>Optional: Defaults to false</p>
</td>
</tr>
<tr>
<td>
<code>treat-old-version-utf8-as-utf8mb4</code></br>
<em>
bool
</em>
</td>
<td>
<em>(Optional)</em>
<p>Optional: Defaults to true</p>
</td>
</tr>
<tr>
<td>
<code>split-region-max-num</code></br>
<em>
uint64
</em>
</td>
<td>
<em>(Optional)</em>
<p>Optional: Defaults to 1000</p>
</td>
</tr>
<tr>
<td>
<code>stmt-summary</code></br>
<em>
<a href="#stmtsummary">
StmtSummary
</a>
</em>
</td>
<td>
<em>(Optional)</em>
</td>
</tr>
<tr>
<td>
<code>repair-mode</code></br>
<em>
bool
</em>
</td>
<td>
<em>(Optional)</em>
<p>RepairMode indicates that the TiDB is in the repair mode for table meta.</p>
</td>
</tr>
<tr>
<td>
<code>repair-table-list</code></br>
<em>
[]string
</em>
</td>
<td>
<em>(Optional)</em>
</td>
</tr>
<tr>
<td>
<code>isolation-read</code></br>
<em>
<a href="#isolationread">
IsolationRead
</a>
</em>
</td>
<td>
<em>(Optional)</em>
<p>IsolationRead indicates that the TiDB reads data from which isolation level(engine and label).</p>
</td>
</tr>
<tr>
<td>
<code>max-server-connections</code></br>
<em>
uint32
</em>
</td>
<td>
<em>(Optional)</em>
<p>MaxServerConnections is the maximum permitted number of simultaneous client connections.</p>
</td>
</tr>
<tr>
<td>
<code>new_collations_enabled_on_first_bootstrap</code></br>
<em>
bool
</em>
</td>
<td>
<em>(Optional)</em>
<p>NewCollationsEnabledOnFirstBootstrap indicates if the new collations are enabled, it effects only when a TiDB cluster bootstrapped on the first time.</p>
</td>
</tr>
<tr>
<td>
<code>experimental</code></br>
<em>
<a href="#experimental">
Experimental
</a>
</em>
</td>
<td>
<em>(Optional)</em>
<p>Experimental contains parameters for experimental features.</p>
</td>
</tr>
<tr>
<td>
<code>enable-dynamic-config</code></br>
<em>
bool
</em>
</td>
<td>
<em>(Optional)</em>
<p>EnableDynamicConfig enables the TiDB to fetch configs from PD and update itself during runtime.
see <a href="https://github.com/pingcap/tidb/pull/13660">https://github.com/pingcap/tidb/pull/13660</a> for more details.</p>
</td>
</tr>
<tr>
<td>
<code>enable-table-lock</code></br>
<em>
bool
</em>
</td>
<td>
<p>imported from v3.1.0
optional</p>
</td>
</tr>
<tr>
<td>
<code>delay-clean-table-lock</code></br>
<em>
uint64
</em>
</td>
<td>
<p>imported from v3.1.0
optional</p>
</td>
</tr>
</tbody>
</table>
<h3 id="tidbfailuremember">TiDBFailureMember</h3>
<p>
(<em>Appears on:</em>
<a href="#tidbstatus">TiDBStatus</a>)
</p>
<p>
<p>TiDBFailureMember is the tidb failure member information</p>
</p>
<table>
<thead>
<tr>
<th>Field</th>
<th>Description</th>
</tr>
</thead>
<tbody>
<tr>
<td>
<code>podName</code></br>
<em>
string
</em>
</td>
<td>
</td>
</tr>
<tr>
<td>
<code>createdAt</code></br>
<em>
<a href="https://kubernetes.io/docs/reference/generated/kubernetes-api/v1.13/#time-v1-meta">
Kubernetes meta/v1.Time
</a>
</em>
</td>
<td>
</td>
</tr>
</tbody>
</table>
<h3 id="tidbmember">TiDBMember</h3>
<p>
(<em>Appears on:</em>
<a href="#tidbstatus">TiDBStatus</a>)
</p>
<p>
<p>TiDBMember is TiDB member</p>
</p>
<table>
<thead>
<tr>
<th>Field</th>
<th>Description</th>
</tr>
</thead>
<tbody>
<tr>
<td>
<code>name</code></br>
<em>
string
</em>
</td>
<td>
</td>
</tr>
<tr>
<td>
<code>health</code></br>
<em>
bool
</em>
</td>
<td>
</td>
</tr>
<tr>
<td>
<code>lastTransitionTime</code></br>
<em>
<a href="https://kubernetes.io/docs/reference/generated/kubernetes-api/v1.13/#time-v1-meta">
Kubernetes meta/v1.Time
</a>
</em>
</td>
<td>
<p>Last time the health transitioned from one to another.</p>
</td>
</tr>
<tr>
<td>
<code>node</code></br>
<em>
string
</em>
</td>
<td>
<p>Node hosting pod of this TiDB member.</p>
</td>
</tr>
</tbody>
</table>
<h3 id="tidbservicespec">TiDBServiceSpec</h3>
<p>
(<em>Appears on:</em>
<a href="#tidbspec">TiDBSpec</a>)
</p>
<p>
</p>
<table>
<thead>
<tr>
<th>Field</th>
<th>Description</th>
</tr>
</thead>
<tbody>
<tr>
<td>
<code>ServiceSpec</code></br>
<em>
<a href="#servicespec">
ServiceSpec
</a>
</em>
</td>
<td>
</td>
</tr>
<tr>
<td>
<code>externalTrafficPolicy</code></br>
<em>
<a href="https://kubernetes.io/docs/reference/generated/kubernetes-api/v1.13/#serviceexternaltrafficpolicytype-v1-core">
Kubernetes core/v1.ServiceExternalTrafficPolicyType
</a>
</em>
</td>
<td>
<em>(Optional)</em>
<p>ExternalTrafficPolicy of the service
Optional: Defaults to omitted</p>
</td>
</tr>
<tr>
<td>
<code>exposeStatus</code></br>
<em>
bool
</em>
</td>
<td>
<em>(Optional)</em>
<p>Whether expose the status port
Optional: Defaults to true</p>
</td>
</tr>
</tbody>
</table>
<h3 id="tidbslowlogtailerspec">TiDBSlowLogTailerSpec</h3>
<p>
(<em>Appears on:</em>
<a href="#tidbspec">TiDBSpec</a>)
</p>
<p>
<p>TiDBSlowLogTailerSpec represents an optional log tailer sidecar with TiDB</p>
</p>
<table>
<thead>
<tr>
<th>Field</th>
<th>Description</th>
</tr>
</thead>
<tbody>
<tr>
<td>
<code>ResourceRequirements</code></br>
<em>
<a href="https://kubernetes.io/docs/reference/generated/kubernetes-api/v1.13/#resourcerequirements-v1-core">
Kubernetes core/v1.ResourceRequirements
</a>
</em>
</td>
<td>
<p>
(Members of <code>ResourceRequirements</code> are embedded into this type.)
</p>
</td>
</tr>
<tr>
<td>
<code>image</code></br>
<em>
string
</em>
</td>
<td>
<p>Image used for slowlog tailer
Deprecated, use TidbCluster.HelperImage instead</p>
</td>
</tr>
<tr>
<td>
<code>imagePullPolicy</code></br>
<em>
<a href="https://kubernetes.io/docs/reference/generated/kubernetes-api/v1.13/#pullpolicy-v1-core">
Kubernetes core/v1.PullPolicy
</a>
</em>
</td>
<td>
<p>ImagePullPolicy of the component. Override the cluster-level imagePullPolicy if present
Deprecated, use TidbCluster.HelperImagePullPolicy instead</p>
</td>
</tr>
</tbody>
</table>
<h3 id="tidbspec">TiDBSpec</h3>
<p>
(<em>Appears on:</em>
<a href="#tidbclusterspec">TidbClusterSpec</a>)
</p>
<p>
<p>TiDBSpec contains details of TiDB members</p>
</p>
<table>
<thead>
<tr>
<th>Field</th>
<th>Description</th>
</tr>
</thead>
<tbody>
<tr>
<td>
<code>ComponentSpec</code></br>
<em>
<a href="#componentspec">
ComponentSpec
</a>
</em>
</td>
<td>
<p>
(Members of <code>ComponentSpec</code> are embedded into this type.)
</p>
</td>
</tr>
<tr>
<td>
<code>ResourceRequirements</code></br>
<em>
<a href="https://kubernetes.io/docs/reference/generated/kubernetes-api/v1.13/#resourcerequirements-v1-core">
Kubernetes core/v1.ResourceRequirements
</a>
</em>
</td>
<td>
<p>
(Members of <code>ResourceRequirements</code> are embedded into this type.)
</p>
</td>
</tr>
<tr>
<td>
<code>replicas</code></br>
<em>
int32
</em>
</td>
<td>
<p>The desired ready replicas</p>
</td>
</tr>
<tr>
<td>
<code>baseImage</code></br>
<em>
string
</em>
</td>
<td>
<em>(Optional)</em>
<p>TODO: remove optional after defaulting introduced
Base image of the component, image tag is now allowed during validation</p>
</td>
</tr>
<tr>
<td>
<code>service</code></br>
<em>
<a href="#tidbservicespec">
TiDBServiceSpec
</a>
</em>
</td>
<td>
<em>(Optional)</em>
<p>Service defines a Kubernetes service of TiDB cluster.
Optional: No kubernetes service will be created by default.</p>
</td>
</tr>
<tr>
<td>
<code>binlogEnabled</code></br>
<em>
bool
</em>
</td>
<td>
<em>(Optional)</em>
<p>Whether enable TiDB Binlog, it is encouraged to not set this field and rely on the default behavior
Optional: Defaults to true if PumpSpec is non-nil, otherwise false</p>
</td>
</tr>
<tr>
<td>
<code>maxFailoverCount</code></br>
<em>
int32
</em>
</td>
<td>
<em>(Optional)</em>
<p>MaxFailoverCount limit the max replicas could be added in failover, 0 means no failover
Optional: Defaults to 3</p>
</td>
</tr>
<tr>
<td>
<code>separateSlowLog</code></br>
<em>
bool
</em>
</td>
<td>
<em>(Optional)</em>
<p>Whether output the slow log in an separate sidecar container
Optional: Defaults to true</p>
</td>
</tr>
<tr>
<td>
<code>tlsClient</code></br>
<em>
<a href="#tidbtlsclient">
TiDBTLSClient
</a>
</em>
</td>
<td>
<em>(Optional)</em>
<p>Whether enable the TLS connection between the SQL client and TiDB server
Optional: Defaults to nil</p>
</td>
</tr>
<tr>
<td>
<code>slowLogTailer</code></br>
<em>
<a href="#tidbslowlogtailerspec">
TiDBSlowLogTailerSpec
</a>
</em>
</td>
<td>
<em>(Optional)</em>
<p>The spec of the slow log tailer sidecar</p>
</td>
</tr>
<tr>
<td>
<code>plugins</code></br>
<em>
[]string
</em>
</td>
<td>
<em>(Optional)</em>
<p>Plugins is a list of plugins that are loaded by TiDB server, empty means plugin disabled</p>
</td>
</tr>
<tr>
<td>
<code>config</code></br>
<em>
<a href="#tidbconfig">
TiDBConfig
</a>
</em>
</td>
<td>
<em>(Optional)</em>
<p>Config is the Configuration of tidb-servers</p>
</td>
</tr>
</tbody>
</table>
<h3 id="tidbstatus">TiDBStatus</h3>
<p>
(<em>Appears on:</em>
<a href="#tidbclusterstatus">TidbClusterStatus</a>)
</p>
<p>
<p>TiDBStatus is TiDB status</p>
</p>
<table>
<thead>
<tr>
<th>Field</th>
<th>Description</th>
</tr>
</thead>
<tbody>
<tr>
<td>
<code>phase</code></br>
<em>
<a href="#memberphase">
MemberPhase
</a>
</em>
</td>
<td>
</td>
</tr>
<tr>
<td>
<code>statefulSet</code></br>
<em>
<a href="https://kubernetes.io/docs/reference/generated/kubernetes-api/v1.13/#statefulsetstatus-v1-apps">
Kubernetes apps/v1.StatefulSetStatus
</a>
</em>
</td>
<td>
</td>
</tr>
<tr>
<td>
<code>members</code></br>
<em>
<a href="#tidbmember">
map[string]github.com/pingcap/tidb-operator/pkg/apis/pingcap/v1alpha1.TiDBMember
</a>
</em>
</td>
<td>
</td>
</tr>
<tr>
<td>
<code>failureMembers</code></br>
<em>
<a href="#tidbfailuremember">
map[string]github.com/pingcap/tidb-operator/pkg/apis/pingcap/v1alpha1.TiDBFailureMember
</a>
</em>
</td>
<td>
</td>
</tr>
<tr>
<td>
<code>resignDDLOwnerRetryCount</code></br>
<em>
int32
</em>
</td>
<td>
</td>
</tr>
<tr>
<td>
<code>image</code></br>
<em>
string
</em>
</td>
<td>
</td>
</tr>
</tbody>
</table>
<h3 id="tidbtlsclient">TiDBTLSClient</h3>
<p>
(<em>Appears on:</em>
<a href="#tidbspec">TiDBSpec</a>)
</p>
<p>
<p>TiDBTLSClient can enable TLS connection between TiDB server and MySQL client</p>
</p>
<table>
<thead>
<tr>
<th>Field</th>
<th>Description</th>
</tr>
</thead>
<tbody>
<tr>
<td>
<code>enabled</code></br>
<em>
bool
</em>
</td>
<td>
<em>(Optional)</em>
<p>When enabled, TiDB will accept TLS encrypted connections from MySQL client
The steps to enable this feature:
1. Generate a TiDB server-side certificate and a client-side certifiacete for the TiDB cluster.
There are multiple ways to generate certificates:
- user-provided certificates: <a href="https://pingcap.com/docs/stable/how-to/secure/enable-tls-clients/">https://pingcap.com/docs/stable/how-to/secure/enable-tls-clients/</a>
- use the K8s built-in certificate signing system signed certificates: <a href="https://kubernetes.io/docs/tasks/tls/managing-tls-in-a-cluster/">https://kubernetes.io/docs/tasks/tls/managing-tls-in-a-cluster/</a>
- or use cert-manager signed certificates: <a href="https://cert-manager.io/">https://cert-manager.io/</a>
2. Create a K8s Secret object which contains the TiDB server-side certificate created above.
The name of this Secret must be: <clusterName>-tidb-server-secret.
kubectl create secret generic <clusterName>-tidb-server-secret &ndash;namespace=<namespace> &ndash;from-file=tls.crt=<path/to/tls.crt> &ndash;from-file=tls.key=<path/to/tls.key> &ndash;from-file=ca.crt=<path/to/ca.crt>
3. Create a K8s Secret object which contains the TiDB client-side certificate created above which will be used by TiDB Operator.
The name of this Secret must be: <clusterName>-tidb-client-secret.
kubectl create secret generic <clusterName>-tidb-client-secret &ndash;namespace=<namespace> &ndash;from-file=tls.crt=<path/to/tls.crt> &ndash;from-file=tls.key=<path/to/tls.key> &ndash;from-file=ca.crt=<path/to/ca.crt>
4. Set Enabled to <code>true</code>.</p>
</td>
</tr>
</tbody>
</table>
<h3 id="tiflashconfig">TiFlashConfig</h3>
<p>
(<em>Appears on:</em>
<a href="#tiflashspec">TiFlashSpec</a>)
</p>
<p>
<p>TiFlashConfig is the configuration of TiFlash.</p>
</p>
<table>
<thead>
<tr>
<th>Field</th>
<th>Description</th>
</tr>
</thead>
<tbody>
<tr>
<td>
<code>config</code></br>
<em>
<a href="#commonconfig">
CommonConfig
</a>
</em>
</td>
<td>
<em>(Optional)</em>
<p>commonConfig is the Configuration of TiFlash process</p>
</td>
</tr>
</tbody>
</table>
<h3 id="tiflashspec">TiFlashSpec</h3>
<p>
(<em>Appears on:</em>
<a href="#tidbclusterspec">TidbClusterSpec</a>)
</p>
<p>
<p>TiFlashSpec contains details of TiFlash members</p>
</p>
<table>
<thead>
<tr>
<th>Field</th>
<th>Description</th>
</tr>
</thead>
<tbody>
<tr>
<td>
<code>ComponentSpec</code></br>
<em>
<a href="#componentspec">
ComponentSpec
</a>
</em>
</td>
<td>
<p>
(Members of <code>ComponentSpec</code> are embedded into this type.)
</p>
</td>
</tr>
<tr>
<td>
<code>ResourceRequirements</code></br>
<em>
<a href="https://kubernetes.io/docs/reference/generated/kubernetes-api/v1.13/#resourcerequirements-v1-core">
Kubernetes core/v1.ResourceRequirements
</a>
</em>
</td>
<td>
<p>
(Members of <code>ResourceRequirements</code> are embedded into this type.)
</p>
</td>
</tr>
<tr>
<td>
<code>serviceAccount</code></br>
<em>
string
</em>
</td>
<td>
<p>Specify a Service Account for TiFlash</p>
</td>
</tr>
<tr>
<td>
<code>replicas</code></br>
<em>
int32
</em>
</td>
<td>
<p>The desired ready replicas</p>
</td>
</tr>
<tr>
<td>
<code>baseImage</code></br>
<em>
string
</em>
</td>
<td>
<em>(Optional)</em>
<p>Base image of the component, image tag is now allowed during validation</p>
</td>
</tr>
<tr>
<td>
<code>privileged</code></br>
<em>
bool
</em>
</td>
<td>
<em>(Optional)</em>
<p>Whether create the TiFlash container in privileged mode, it is highly discouraged to enable this in
critical environment.
Optional: defaults to false</p>
</td>
</tr>
<tr>
<td>
<code>maxFailoverCount</code></br>
<em>
int32
</em>
</td>
<td>
<em>(Optional)</em>
<p>MaxFailoverCount limit the max replicas could be added in failover, 0 means no failover
Optional: Defaults to 3</p>
</td>
</tr>
<tr>
<td>
<code>storageClaims</code></br>
<em>
<a href="#storageclaim">
[]StorageClaim
</a>
</em>
</td>
<td>
<p>The persistent volume claims of the TiFlash data storages.
TiFlash supports multiple disks.</p>
</td>
</tr>
<tr>
<td>
<code>config</code></br>
<em>
<a href="#tiflashconfig">
TiFlashConfig
</a>
</em>
</td>
<td>
<em>(Optional)</em>
<p>Config is the Configuration of TiFlash</p>
</td>
</tr>
<tr>
<td>
<code>logTailer</code></br>
<em>
<a href="#logtailerspec">
LogTailerSpec
</a>
</em>
</td>
<td>
<em>(Optional)</em>
<p>LogTailer is the configurations of the log tailers for TiFlash</p>
</td>
</tr>
</tbody>
</table>
<h3 id="tikvblockcacheconfig">TiKVBlockCacheConfig</h3>
<p>
(<em>Appears on:</em>
<a href="#tikvstorageconfig">TiKVStorageConfig</a>)
</p>
<p>
<p>TiKVBlockCacheConfig is the config of a block cache</p>
</p>
<table>
<thead>
<tr>
<th>Field</th>
<th>Description</th>
</tr>
</thead>
<tbody>
<tr>
<td>
<code>shared</code></br>
<em>
bool
</em>
</td>
<td>
<em>(Optional)</em>
<p>Optional: Defaults to true</p>
</td>
</tr>
<tr>
<td>
<code>capacity</code></br>
<em>
string
</em>
</td>
<td>
<em>(Optional)</em>
</td>
</tr>
<tr>
<td>
<code>num-shard-bits</code></br>
<em>
int64
</em>
</td>
<td>
<em>(Optional)</em>
</td>
</tr>
<tr>
<td>
<code>strict-capacity-limit</code></br>
<em>
bool
</em>
</td>
<td>
<em>(Optional)</em>
</td>
</tr>
<tr>
<td>
<code>high-pri-pool-ratio</code></br>
<em>
float64
</em>
</td>
<td>
<em>(Optional)</em>
</td>
</tr>
<tr>
<td>
<code>memory-allocator</code></br>
<em>
string
</em>
</td>
<td>
<em>(Optional)</em>
</td>
</tr>
</tbody>
</table>
<h3 id="tikvcfconfig">TiKVCfConfig</h3>
<p>
(<em>Appears on:</em>
<a href="#tikvdbconfig">TiKVDbConfig</a>, 
<a href="#tikvraftdbconfig">TiKVRaftDBConfig</a>)
</p>
<p>
<p>TiKVCfConfig is the config of a cf</p>
</p>
<table>
<thead>
<tr>
<th>Field</th>
<th>Description</th>
</tr>
</thead>
<tbody>
<tr>
<td>
<code>block-size</code></br>
<em>
string
</em>
</td>
<td>
<em>(Optional)</em>
</td>
</tr>
<tr>
<td>
<code>block-cache-size</code></br>
<em>
string
</em>
</td>
<td>
<em>(Optional)</em>
</td>
</tr>
<tr>
<td>
<code>disable-block-cache</code></br>
<em>
bool
</em>
</td>
<td>
<em>(Optional)</em>
</td>
</tr>
<tr>
<td>
<code>cache-index-and-filter-blocks</code></br>
<em>
bool
</em>
</td>
<td>
<em>(Optional)</em>
</td>
</tr>
<tr>
<td>
<code>pin-l0-filter-and-index-blocks</code></br>
<em>
bool
</em>
</td>
<td>
<em>(Optional)</em>
</td>
</tr>
<tr>
<td>
<code>use-bloom-filter</code></br>
<em>
bool
</em>
</td>
<td>
<em>(Optional)</em>
</td>
</tr>
<tr>
<td>
<code>optimize-filters-for-hits</code></br>
<em>
bool
</em>
</td>
<td>
<em>(Optional)</em>
</td>
</tr>
<tr>
<td>
<code>whole-key-filtering</code></br>
<em>
bool
</em>
</td>
<td>
<em>(Optional)</em>
</td>
</tr>
<tr>
<td>
<code>bloom-filter-bits-per-key</code></br>
<em>
int64
</em>
</td>
<td>
<em>(Optional)</em>
</td>
</tr>
<tr>
<td>
<code>block-based-bloom-filter</code></br>
<em>
bool
</em>
</td>
<td>
<em>(Optional)</em>
</td>
</tr>
<tr>
<td>
<code>read-amp-bytes-per-bit</code></br>
<em>
int64
</em>
</td>
<td>
<em>(Optional)</em>
</td>
</tr>
<tr>
<td>
<code>compression-per-level</code></br>
<em>
[]string
</em>
</td>
<td>
<em>(Optional)</em>
</td>
</tr>
<tr>
<td>
<code>write-buffer-size</code></br>
<em>
string
</em>
</td>
<td>
<em>(Optional)</em>
</td>
</tr>
<tr>
<td>
<code>max-write-buffer-number</code></br>
<em>
int64
</em>
</td>
<td>
<em>(Optional)</em>
</td>
</tr>
<tr>
<td>
<code>min-write-buffer-number-to-merge</code></br>
<em>
int64
</em>
</td>
<td>
<em>(Optional)</em>
</td>
</tr>
<tr>
<td>
<code>max-bytes-for-level-base</code></br>
<em>
string
</em>
</td>
<td>
<em>(Optional)</em>
</td>
</tr>
<tr>
<td>
<code>target-file-size-base</code></br>
<em>
string
</em>
</td>
<td>
<em>(Optional)</em>
</td>
</tr>
<tr>
<td>
<code>level0-file-num-compaction-trigger</code></br>
<em>
int64
</em>
</td>
<td>
<em>(Optional)</em>
</td>
</tr>
<tr>
<td>
<code>level0-slowdown-writes-trigger</code></br>
<em>
int64
</em>
</td>
<td>
<em>(Optional)</em>
</td>
</tr>
<tr>
<td>
<code>level0-stop-writes-trigger</code></br>
<em>
int64
</em>
</td>
<td>
<em>(Optional)</em>
</td>
</tr>
<tr>
<td>
<code>max-compaction-bytes</code></br>
<em>
string
</em>
</td>
<td>
<em>(Optional)</em>
</td>
</tr>
<tr>
<td>
<code>compaction-pri</code></br>
<em>
int64
</em>
</td>
<td>
<em>(Optional)</em>
</td>
</tr>
<tr>
<td>
<code>dynamic-level-bytes</code></br>
<em>
bool
</em>
</td>
<td>
<em>(Optional)</em>
</td>
</tr>
<tr>
<td>
<code>num-levels</code></br>
<em>
int64
</em>
</td>
<td>
<em>(Optional)</em>
</td>
</tr>
<tr>
<td>
<code>max-bytes-for-level-multiplier</code></br>
<em>
int64
</em>
</td>
<td>
<em>(Optional)</em>
</td>
</tr>
<tr>
<td>
<code>compaction-style</code></br>
<em>
int64
</em>
</td>
<td>
<em>(Optional)</em>
</td>
</tr>
<tr>
<td>
<code>disable-auto-compactions</code></br>
<em>
bool
</em>
</td>
<td>
<em>(Optional)</em>
</td>
</tr>
<tr>
<td>
<code>soft-pending-compaction-bytes-limit</code></br>
<em>
string
</em>
</td>
<td>
<em>(Optional)</em>
</td>
</tr>
<tr>
<td>
<code>hard-pending-compaction-bytes-limit</code></br>
<em>
string
</em>
</td>
<td>
<em>(Optional)</em>
</td>
</tr>
<tr>
<td>
<code>force-consistency-checks</code></br>
<em>
bool
</em>
</td>
<td>
<em>(Optional)</em>
</td>
</tr>
<tr>
<td>
<code>prop-size-index-distance</code></br>
<em>
int64
</em>
</td>
<td>
<em>(Optional)</em>
</td>
</tr>
<tr>
<td>
<code>prop-keys-index-distance</code></br>
<em>
int64
</em>
</td>
<td>
<em>(Optional)</em>
</td>
</tr>
<tr>
<td>
<code>enable-doubly-skiplist</code></br>
<em>
bool
</em>
</td>
<td>
<em>(Optional)</em>
</td>
</tr>
<tr>
<td>
<code>titan</code></br>
<em>
<a href="#tikvtitancfconfig">
TiKVTitanCfConfig
</a>
</em>
</td>
<td>
<em>(Optional)</em>
</td>
</tr>
</tbody>
</table>
<h3 id="tikvclient">TiKVClient</h3>
<p>
(<em>Appears on:</em>
<a href="#tidbconfig">TiDBConfig</a>)
</p>
<p>
<p>TiKVClient is the config for tikv client.</p>
</p>
<table>
<thead>
<tr>
<th>Field</th>
<th>Description</th>
</tr>
</thead>
<tbody>
<tr>
<td>
<code>grpc-connection-count</code></br>
<em>
uint
</em>
</td>
<td>
<em>(Optional)</em>
<p>GrpcConnectionCount is the max gRPC connections that will be established
with each tikv-server.
Optional: Defaults to 16</p>
</td>
</tr>
<tr>
<td>
<code>grpc-keepalive-time</code></br>
<em>
uint
</em>
</td>
<td>
<em>(Optional)</em>
<p>After a duration of this time in seconds if the client doesn&rsquo;t see any activity it pings
the server to see if the transport is still alive.
Optional: Defaults to 10</p>
</td>
</tr>
<tr>
<td>
<code>grpc-keepalive-timeout</code></br>
<em>
uint
</em>
</td>
<td>
<em>(Optional)</em>
<p>After having pinged for keepalive check, the client waits for a duration of Timeout in seconds
and if no activity is seen even after that the connection is closed.
Optional: Defaults to 3</p>
</td>
</tr>
<tr>
<td>
<code>commit-timeout</code></br>
<em>
string
</em>
</td>
<td>
<em>(Optional)</em>
<p>CommitTimeout is the max time which command &lsquo;commit&rsquo; will wait.
Optional: Defaults to 41s</p>
</td>
</tr>
<tr>
<td>
<code>max-txn-time-use</code></br>
<em>
uint
</em>
</td>
<td>
<em>(Optional)</em>
<p>MaxTxnTimeUse is the max time a Txn may use (in seconds) from its startTS to commitTS.
Optional: Defaults to 590</p>
</td>
</tr>
<tr>
<td>
<code>max-batch-size</code></br>
<em>
uint
</em>
</td>
<td>
<em>(Optional)</em>
<p>MaxBatchSize is the max batch size when calling batch commands API.
Optional: Defaults to 128</p>
</td>
</tr>
<tr>
<td>
<code>overload-threshold</code></br>
<em>
uint
</em>
</td>
<td>
<em>(Optional)</em>
<p>If TiKV load is greater than this, TiDB will wait for a while to avoid little batch.
Optional: Defaults to 200</p>
</td>
</tr>
<tr>
<td>
<code>max-batch-wait-time</code></br>
<em>
time.Duration
</em>
</td>
<td>
<em>(Optional)</em>
<p>MaxBatchWaitTime in nanosecond is the max wait time for batch.
Optional: Defaults to 0</p>
</td>
</tr>
<tr>
<td>
<code>batch-wait-size</code></br>
<em>
uint
</em>
</td>
<td>
<em>(Optional)</em>
<p>BatchWaitSize is the max wait size for batch.
Optional: Defaults to 8</p>
</td>
</tr>
<tr>
<td>
<code>region-cache-ttl</code></br>
<em>
uint
</em>
</td>
<td>
<em>(Optional)</em>
<p>If a Region has not been accessed for more than the given duration (in seconds), it
will be reloaded from the PD.
Optional: Defaults to 600</p>
</td>
</tr>
<tr>
<td>
<code>store-limit</code></br>
<em>
int64
</em>
</td>
<td>
<em>(Optional)</em>
<p>If a store has been up to the limit, it will return error for successive request to
prevent the store occupying too much token in dispatching level.
Optional: Defaults to 0</p>
</td>
</tr>
<tr>
<td>
<code>copr-cache</code></br>
<em>
<a href="#coprocessorcache">
CoprocessorCache
</a>
</em>
</td>
<td>
<em>(Optional)</em>
</td>
</tr>
</tbody>
</table>
<h3 id="tikvconfig">TiKVConfig</h3>
<p>
(<em>Appears on:</em>
<a href="#tikvspec">TiKVSpec</a>)
</p>
<p>
<p>TiKVConfig is the configuration of TiKV.</p>
</p>
<table>
<thead>
<tr>
<th>Field</th>
<th>Description</th>
</tr>
</thead>
<tbody>
<tr>
<td>
<code>log-level</code></br>
<em>
string
</em>
</td>
<td>
<em>(Optional)</em>
<p>Optional: Defaults to info</p>
</td>
</tr>
<tr>
<td>
<code>log-file</code></br>
<em>
string
</em>
</td>
<td>
<em>(Optional)</em>
</td>
</tr>
<tr>
<td>
<code>slow-log-file</code></br>
<em>
string
</em>
</td>
<td>
<em>(Optional)</em>
</td>
</tr>
<tr>
<td>
<code>slow-log-threshold</code></br>
<em>
string
</em>
</td>
<td>
<em>(Optional)</em>
</td>
</tr>
<tr>
<td>
<code>log-rotation-timespan</code></br>
<em>
string
</em>
</td>
<td>
<em>(Optional)</em>
<p>Optional: Defaults to 24h</p>
</td>
</tr>
<tr>
<td>
<code>log-rotation-size</code></br>
<em>
string
</em>
</td>
<td>
<em>(Optional)</em>
</td>
</tr>
<tr>
<td>
<code>refresh-config-interval</code></br>
<em>
string
</em>
</td>
<td>
<em>(Optional)</em>
</td>
</tr>
<tr>
<td>
<code>panic-when-unexpected-key-or-data</code></br>
<em>
bool
</em>
</td>
<td>
<em>(Optional)</em>
</td>
</tr>
<tr>
<td>
<code>server</code></br>
<em>
<a href="#tikvserverconfig">
TiKVServerConfig
</a>
</em>
</td>
<td>
<em>(Optional)</em>
</td>
</tr>
<tr>
<td>
<code>storage</code></br>
<em>
<a href="#tikvstorageconfig">
TiKVStorageConfig
</a>
</em>
</td>
<td>
<em>(Optional)</em>
</td>
</tr>
<tr>
<td>
<code>raftstore</code></br>
<em>
<a href="#tikvraftstoreconfig">
TiKVRaftstoreConfig
</a>
</em>
</td>
<td>
<em>(Optional)</em>
</td>
</tr>
<tr>
<td>
<code>rocksdb</code></br>
<em>
<a href="#tikvdbconfig">
TiKVDbConfig
</a>
</em>
</td>
<td>
<em>(Optional)</em>
</td>
</tr>
<tr>
<td>
<code>coprocessor</code></br>
<em>
<a href="#tikvcoprocessorconfig">
TiKVCoprocessorConfig
</a>
</em>
</td>
<td>
<em>(Optional)</em>
</td>
</tr>
<tr>
<td>
<code>readpool</code></br>
<em>
<a href="#tikvreadpoolconfig">
TiKVReadPoolConfig
</a>
</em>
</td>
<td>
<em>(Optional)</em>
</td>
</tr>
<tr>
<td>
<code>raftdb</code></br>
<em>
<a href="#tikvraftdbconfig">
TiKVRaftDBConfig
</a>
</em>
</td>
<td>
<em>(Optional)</em>
</td>
</tr>
<tr>
<td>
<code>import</code></br>
<em>
<a href="#tikvimportconfig">
TiKVImportConfig
</a>
</em>
</td>
<td>
<em>(Optional)</em>
</td>
</tr>
<tr>
<td>
<code>gc</code></br>
<em>
<a href="#tikvgcconfig">
TiKVGCConfig
</a>
</em>
</td>
<td>
<em>(Optional)</em>
</td>
</tr>
<tr>
<td>
<code>pd</code></br>
<em>
<a href="#tikvpdconfig">
TiKVPDConfig
</a>
</em>
</td>
<td>
<em>(Optional)</em>
</td>
</tr>
<tr>
<td>
<code>security</code></br>
<em>
<a href="#tikvsecurityconfig">
TiKVSecurityConfig
</a>
</em>
</td>
<td>
<em>(Optional)</em>
</td>
</tr>
<tr>
<td>
<code>encryption</code></br>
<em>
<a href="#tikvencryptionconfig">
TiKVEncryptionConfig
</a>
</em>
</td>
<td>
<em>(Optional)</em>
</td>
</tr>
<tr>
<td>
<code>pessimistic-txn</code></br>
<em>
<a href="#tikvpessimistictxn">
TiKVPessimisticTxn
</a>
</em>
</td>
<td>
<em>(Optional)</em>
</td>
</tr>
</tbody>
</table>
<h3 id="tikvcoprocessorconfig">TiKVCoprocessorConfig</h3>
<p>
(<em>Appears on:</em>
<a href="#tikvconfig">TiKVConfig</a>)
</p>
<p>
<p>TiKVCoprocessorConfig is the configuration of TiKV Coprocessor component.</p>
</p>
<table>
<thead>
<tr>
<th>Field</th>
<th>Description</th>
</tr>
</thead>
<tbody>
<tr>
<td>
<code>split-region-on-table</code></br>
<em>
bool
</em>
</td>
<td>
<p>When it is set to <code>true</code>, TiKV will try to split a Region with table prefix if that Region
crosses tables.
It is recommended to turn off this option if there will be a large number of tables created.
Optional: Defaults to false
optional</p>
</td>
</tr>
<tr>
<td>
<code>batch-split-limit</code></br>
<em>
int64
</em>
</td>
<td>
<p>One split check produces several split keys in batch. This config limits the number of produced
split keys in one batch.
optional</p>
</td>
</tr>
<tr>
<td>
<code>region-max-size</code></br>
<em>
string
</em>
</td>
<td>
<p>When Region [a,e) size exceeds <code>region-max-size</code>, it will be split into several Regions [a,b),
[b,c), [c,d), [d,e) and the size of [a,b), [b,c), [c,d) will be <code>region-split-size</code> (or a
little larger). See also: region-split-size
Optional: Defaults to 144MB
optional</p>
</td>
</tr>
<tr>
<td>
<code>region-split-size</code></br>
<em>
string
</em>
</td>
<td>
<p>When Region [a,e) size exceeds <code>region-max-size</code>, it will be split into several Regions [a,b),
[b,c), [c,d), [d,e) and the size of [a,b), [b,c), [c,d) will be <code>region-split-size</code> (or a
little larger). See also: region-max-size
Optional: Defaults to 96MB
optional</p>
</td>
</tr>
<tr>
<td>
<code>region-max-keys</code></br>
<em>
int64
</em>
</td>
<td>
<p>When the number of keys in Region [a,e) exceeds the <code>region-max-keys</code>, it will be split into
several Regions [a,b), [b,c), [c,d), [d,e) and the number of keys in [a,b), [b,c), [c,d) will be
<code>region-split-keys</code>. See also: region-split-keys
Optional: Defaults to 1440000
optional</p>
</td>
</tr>
<tr>
<td>
<code>region-split-keys</code></br>
<em>
int64
</em>
</td>
<td>
<p>When the number of keys in Region [a,e) exceeds the <code>region-max-keys</code>, it will be split into
several Regions [a,b), [b,c), [c,d), [d,e) and the number of keys in [a,b), [b,c), [c,d) will be
<code>region-split-keys</code>. See also: region-max-keys
Optional: Defaults to 960000
optional</p>
</td>
</tr>
</tbody>
</table>
<h3 id="tikvcoprocessorreadpoolconfig">TiKVCoprocessorReadPoolConfig</h3>
<p>
(<em>Appears on:</em>
<a href="#tikvreadpoolconfig">TiKVReadPoolConfig</a>)
</p>
<p>
</p>
<table>
<thead>
<tr>
<th>Field</th>
<th>Description</th>
</tr>
</thead>
<tbody>
<tr>
<td>
<code>high-concurrency</code></br>
<em>
int64
</em>
</td>
<td>
<em>(Optional)</em>
<p>Optional: Defaults to 8</p>
</td>
</tr>
<tr>
<td>
<code>normal-concurrency</code></br>
<em>
int64
</em>
</td>
<td>
<em>(Optional)</em>
<p>Optional: Defaults to 8</p>
</td>
</tr>
<tr>
<td>
<code>low-concurrency</code></br>
<em>
int64
</em>
</td>
<td>
<em>(Optional)</em>
<p>Optional: Defaults to 8</p>
</td>
</tr>
<tr>
<td>
<code>max-tasks-per-worker-high</code></br>
<em>
int64
</em>
</td>
<td>
<em>(Optional)</em>
<p>Optional: Defaults to 2000</p>
</td>
</tr>
<tr>
<td>
<code>max-tasks-per-worker-normal</code></br>
<em>
int64
</em>
</td>
<td>
<em>(Optional)</em>
<p>Optional: Defaults to 2000</p>
</td>
</tr>
<tr>
<td>
<code>max-tasks-per-worker-low</code></br>
<em>
int64
</em>
</td>
<td>
<em>(Optional)</em>
<p>Optional: Defaults to 2000</p>
</td>
</tr>
<tr>
<td>
<code>stack-size</code></br>
<em>
string
</em>
</td>
<td>
<em>(Optional)</em>
<p>Optional: Defaults to 10MB</p>
</td>
</tr>
</tbody>
</table>
<h3 id="tikvdbconfig">TiKVDbConfig</h3>
<p>
(<em>Appears on:</em>
<a href="#tikvconfig">TiKVConfig</a>)
</p>
<p>
<p>TiKVDbConfig is the rocksdb config.</p>
</p>
<table>
<thead>
<tr>
<th>Field</th>
<th>Description</th>
</tr>
</thead>
<tbody>
<tr>
<td>
<code>wal-recovery-mode</code></br>
<em>
int64
</em>
</td>
<td>
<em>(Optional)</em>
<p>Optional: Defaults to 2</p>
</td>
</tr>
<tr>
<td>
<code>wal-ttl-seconds</code></br>
<em>
int64
</em>
</td>
<td>
<em>(Optional)</em>
</td>
</tr>
<tr>
<td>
<code>wal-size-limit</code></br>
<em>
string
</em>
</td>
<td>
<em>(Optional)</em>
</td>
</tr>
<tr>
<td>
<code>max-total-wal-size</code></br>
<em>
string
</em>
</td>
<td>
<em>(Optional)</em>
<p>Optional: Defaults to 4GB</p>
</td>
</tr>
<tr>
<td>
<code>max-background-jobs</code></br>
<em>
int64
</em>
</td>
<td>
<em>(Optional)</em>
<p>Optional: Defaults to 8</p>
</td>
</tr>
<tr>
<td>
<code>max-manifest-file-size</code></br>
<em>
string
</em>
</td>
<td>
<em>(Optional)</em>
<p>Optional: Defaults to 128MB</p>
</td>
</tr>
<tr>
<td>
<code>create-if-missing</code></br>
<em>
bool
</em>
</td>
<td>
<em>(Optional)</em>
<p>Optional: Defaults to true</p>
</td>
</tr>
<tr>
<td>
<code>max-open-files</code></br>
<em>
int64
</em>
</td>
<td>
<em>(Optional)</em>
<p>Optional: Defaults to 40960</p>
</td>
</tr>
<tr>
<td>
<code>enable-statistics</code></br>
<em>
bool
</em>
</td>
<td>
<em>(Optional)</em>
<p>Optional: Defaults to true</p>
</td>
</tr>
<tr>
<td>
<code>stats-dump-period</code></br>
<em>
string
</em>
</td>
<td>
<em>(Optional)</em>
<p>Optional: Defaults to 10m</p>
</td>
</tr>
<tr>
<td>
<code>compaction-readahead-size</code></br>
<em>
string
</em>
</td>
<td>
<em>(Optional)</em>
<p>Optional: Defaults to 0</p>
</td>
</tr>
<tr>
<td>
<code>info-log-max-size</code></br>
<em>
string
</em>
</td>
<td>
<em>(Optional)</em>
</td>
</tr>
<tr>
<td>
<code>info-log-roll-time</code></br>
<em>
string
</em>
</td>
<td>
<em>(Optional)</em>
</td>
</tr>
<tr>
<td>
<code>info-log-keep-log-file-num</code></br>
<em>
int64
</em>
</td>
<td>
<em>(Optional)</em>
</td>
</tr>
<tr>
<td>
<code>info-log-dir</code></br>
<em>
string
</em>
</td>
<td>
<em>(Optional)</em>
</td>
</tr>
<tr>
<td>
<code>rate-bytes-per-sec</code></br>
<em>
string
</em>
</td>
<td>
<em>(Optional)</em>
</td>
</tr>
<tr>
<td>
<code>rate-limiter-mode</code></br>
<em>
int64
</em>
</td>
<td>
<em>(Optional)</em>
</td>
</tr>
<tr>
<td>
<code>auto-tuned</code></br>
<em>
bool
</em>
</td>
<td>
<em>(Optional)</em>
</td>
</tr>
<tr>
<td>
<code>bytes-per-sync</code></br>
<em>
string
</em>
</td>
<td>
<em>(Optional)</em>
</td>
</tr>
<tr>
<td>
<code>wal-bytes-per-sync</code></br>
<em>
string
</em>
</td>
<td>
<em>(Optional)</em>
</td>
</tr>
<tr>
<td>
<code>max-sub-compactions</code></br>
<em>
int64
</em>
</td>
<td>
<em>(Optional)</em>
<p>Optional: Defaults to 3</p>
</td>
</tr>
<tr>
<td>
<code>writable-file-max-buffer-size</code></br>
<em>
string
</em>
</td>
<td>
<em>(Optional)</em>
</td>
</tr>
<tr>
<td>
<code>use-direct-io-for-flush-and-compaction</code></br>
<em>
bool
</em>
</td>
<td>
<em>(Optional)</em>
</td>
</tr>
<tr>
<td>
<code>enable-pipelined-write</code></br>
<em>
bool
</em>
</td>
<td>
<em>(Optional)</em>
</td>
</tr>
<tr>
<td>
<code>defaultcf</code></br>
<em>
<a href="#tikvcfconfig">
TiKVCfConfig
</a>
</em>
</td>
<td>
<em>(Optional)</em>
</td>
</tr>
<tr>
<td>
<code>writecf</code></br>
<em>
<a href="#tikvcfconfig">
TiKVCfConfig
</a>
</em>
</td>
<td>
<em>(Optional)</em>
</td>
</tr>
<tr>
<td>
<code>lockcf</code></br>
<em>
<a href="#tikvcfconfig">
TiKVCfConfig
</a>
</em>
</td>
<td>
<em>(Optional)</em>
</td>
</tr>
<tr>
<td>
<code>raftcf</code></br>
<em>
<a href="#tikvcfconfig">
TiKVCfConfig
</a>
</em>
</td>
<td>
<em>(Optional)</em>
</td>
</tr>
<tr>
<td>
<code>titan</code></br>
<em>
<a href="#tikvtitandbconfig">
TiKVTitanDBConfig
</a>
</em>
</td>
<td>
<em>(Optional)</em>
</td>
</tr>
</tbody>
</table>
<h3 id="tikvencryptionconfig">TiKVEncryptionConfig</h3>
<p>
(<em>Appears on:</em>
<a href="#tikvconfig">TiKVConfig</a>)
</p>
<p>
</p>
<table>
<thead>
<tr>
<th>Field</th>
<th>Description</th>
</tr>
</thead>
<tbody>
<tr>
<td>
<code>data-encryption-method</code></br>
<em>
string
</em>
</td>
<td>
<p>Encrypyion method, use data key encryption raw rocksdb data
Possible values: plaintext, aes128-ctr, aes192-ctr, aes256-ctr
Optional: Default to plaintext
optional</p>
</td>
</tr>
<tr>
<td>
<code>data-key-rotation-period</code></br>
<em>
string
</em>
</td>
<td>
<p>The frequency of datakey rotation, It managered by tikv
Optional: default to 7d
optional</p>
</td>
</tr>
<tr>
<td>
<code>master-key</code></br>
<em>
<a href="#tikvmasterkeyconfig">
TiKVMasterKeyConfig
</a>
</em>
</td>
<td>
<p>Master key config</p>
</td>
</tr>
<tr>
<td>
<code>previous-master-key</code></br>
<em>
<a href="#tikvmasterkeyconfig">
TiKVMasterKeyConfig
</a>
</em>
</td>
<td>
<p>Previous master key config
It used in master key rotation, the data key should decryption by previous master key and  then encrypytion by new master key</p>
</td>
</tr>
</tbody>
</table>
<h3 id="tikvfailurestore">TiKVFailureStore</h3>
<p>
(<em>Appears on:</em>
<a href="#tikvstatus">TiKVStatus</a>)
</p>
<p>
<p>TiKVFailureStore is the tikv failure store information</p>
</p>
<table>
<thead>
<tr>
<th>Field</th>
<th>Description</th>
</tr>
</thead>
<tbody>
<tr>
<td>
<code>podName</code></br>
<em>
string
</em>
</td>
<td>
</td>
</tr>
<tr>
<td>
<code>storeID</code></br>
<em>
string
</em>
</td>
<td>
</td>
</tr>
<tr>
<td>
<code>createdAt</code></br>
<em>
<a href="https://kubernetes.io/docs/reference/generated/kubernetes-api/v1.13/#time-v1-meta">
Kubernetes meta/v1.Time
</a>
</em>
</td>
<td>
</td>
</tr>
</tbody>
</table>
<h3 id="tikvgcconfig">TiKVGCConfig</h3>
<p>
(<em>Appears on:</em>
<a href="#tikvconfig">TiKVConfig</a>)
</p>
<p>
</p>
<table>
<thead>
<tr>
<th>Field</th>
<th>Description</th>
</tr>
</thead>
<tbody>
<tr>
<td>
<code>	batch-keys</code></br>
<em>
int64
</em>
</td>
<td>
<em>(Optional)</em>
<p>Optional: Defaults to 512</p>
</td>
</tr>
<tr>
<td>
<code>	max-write-bytes-per-sec</code></br>
<em>
string
</em>
</td>
<td>
<em>(Optional)</em>
</td>
</tr>
</tbody>
</table>
<h3 id="tikvimportconfig">TiKVImportConfig</h3>
<p>
(<em>Appears on:</em>
<a href="#tikvconfig">TiKVConfig</a>)
</p>
<p>
</p>
<table>
<thead>
<tr>
<th>Field</th>
<th>Description</th>
</tr>
</thead>
<tbody>
<tr>
<td>
<code>import-dir</code></br>
<em>
string
</em>
</td>
<td>
<em>(Optional)</em>
</td>
</tr>
<tr>
<td>
<code>num-threads</code></br>
<em>
int64
</em>
</td>
<td>
<em>(Optional)</em>
</td>
</tr>
<tr>
<td>
<code>num-import-jobs</code></br>
<em>
int64
</em>
</td>
<td>
<em>(Optional)</em>
</td>
</tr>
<tr>
<td>
<code>num-import-sst-jobs</code></br>
<em>
int64
</em>
</td>
<td>
<em>(Optional)</em>
</td>
</tr>
<tr>
<td>
<code>max-prepare-duration</code></br>
<em>
string
</em>
</td>
<td>
<em>(Optional)</em>
</td>
</tr>
<tr>
<td>
<code>region-split-size</code></br>
<em>
string
</em>
</td>
<td>
<em>(Optional)</em>
</td>
</tr>
<tr>
<td>
<code>stream-channel-window</code></br>
<em>
int64
</em>
</td>
<td>
<em>(Optional)</em>
</td>
</tr>
<tr>
<td>
<code>max-open-engines</code></br>
<em>
int64
</em>
</td>
<td>
<em>(Optional)</em>
</td>
</tr>
<tr>
<td>
<code>upload-speed-limit</code></br>
<em>
string
</em>
</td>
<td>
<em>(Optional)</em>
</td>
</tr>
</tbody>
</table>
<h3 id="tikvmasterkeyconfig">TiKVMasterKeyConfig</h3>
<p>
(<em>Appears on:</em>
<a href="#tikvencryptionconfig">TiKVEncryptionConfig</a>)
</p>
<p>
</p>
<table>
<thead>
<tr>
<th>Field</th>
<th>Description</th>
</tr>
</thead>
<tbody>
<tr>
<td>
<code>type</code></br>
<em>
string
</em>
</td>
<td>
<p>Use KMS encryption or use file encryption, possible values: kms, file
If set to kms, kms MasterKeyKMSConfig should be filled, if set to file MasterKeyFileConfig should be filled
optional</p>
</td>
</tr>
<tr>
<td>
<code>MasterKeyFileConfig</code></br>
<em>
<a href="#masterkeyfileconfig">
MasterKeyFileConfig
</a>
</em>
</td>
<td>
<p>
(Members of <code>MasterKeyFileConfig</code> are embedded into this type.)
</p>
<p>Master key file config
If the type set to file, this config should be filled</p>
</td>
</tr>
<tr>
<td>
<code>MasterKeyKMSConfig</code></br>
<em>
<a href="#masterkeykmsconfig">
MasterKeyKMSConfig
</a>
</em>
</td>
<td>
<p>
(Members of <code>MasterKeyKMSConfig</code> are embedded into this type.)
</p>
<p>Master key KMS config
If the type set to kms, this config should be filled</p>
</td>
</tr>
</tbody>
</table>
<h3 id="tikvpdconfig">TiKVPDConfig</h3>
<p>
(<em>Appears on:</em>
<a href="#tikvconfig">TiKVConfig</a>)
</p>
<p>
</p>
<table>
<thead>
<tr>
<th>Field</th>
<th>Description</th>
</tr>
</thead>
<tbody>
<tr>
<td>
<code>endpoints</code></br>
<em>
[]string
</em>
</td>
<td>
<em>(Optional)</em>
<p>The PD endpoints for the client.</p>
<p>Default is empty.</p>
</td>
</tr>
<tr>
<td>
<code>retry-interval</code></br>
<em>
string
</em>
</td>
<td>
<em>(Optional)</em>
<p>The interval at which to retry a PD connection initialization.</p>
<p>Default is 300ms.
Optional: Defaults to 300ms</p>
</td>
</tr>
<tr>
<td>
<code>retry-max-count</code></br>
<em>
int64
</em>
</td>
<td>
<em>(Optional)</em>
<p>The maximum number of times to retry a PD connection initialization.</p>
<p>Default is isize::MAX, represented by -1.
Optional: Defaults to -1</p>
</td>
</tr>
<tr>
<td>
<code>retry-log-every</code></br>
<em>
int64
</em>
</td>
<td>
<em>(Optional)</em>
<p>If the client observes the same error message on retry, it can repeat the message only
every <code>n</code> times.</p>
<p>Default is 10. Set to 1 to disable this feature.
Optional: Defaults to 10</p>
</td>
</tr>
</tbody>
</table>
<h3 id="tikvpessimistictxn">TiKVPessimisticTxn</h3>
<p>
(<em>Appears on:</em>
<a href="#tikvconfig">TiKVConfig</a>)
</p>
<p>
</p>
<table>
<thead>
<tr>
<th>Field</th>
<th>Description</th>
</tr>
</thead>
<tbody>
<tr>
<td>
<code>enabled</code></br>
<em>
bool
</em>
</td>
<td>
<em>(Optional)</em>
</td>
</tr>
<tr>
<td>
<code>wait-for-lock-timeout</code></br>
<em>
int32
</em>
</td>
<td>
<em>(Optional)</em>
</td>
</tr>
<tr>
<td>
<code>wake-up-delay-duration</code></br>
<em>
int32
</em>
</td>
<td>
<em>(Optional)</em>
</td>
</tr>
<tr>
<td>
<code>pipelined</code></br>
<em>
bool
</em>
</td>
<td>
<em>(Optional)</em>
</td>
</tr>
</tbody>
</table>
<h3 id="tikvraftdbconfig">TiKVRaftDBConfig</h3>
<p>
(<em>Appears on:</em>
<a href="#tikvconfig">TiKVConfig</a>)
</p>
<p>
</p>
<table>
<thead>
<tr>
<th>Field</th>
<th>Description</th>
</tr>
</thead>
<tbody>
<tr>
<td>
<code>wal-recovery-mode</code></br>
<em>
string
</em>
</td>
<td>
<em>(Optional)</em>
</td>
</tr>
<tr>
<td>
<code>wal-dir</code></br>
<em>
string
</em>
</td>
<td>
<em>(Optional)</em>
</td>
</tr>
<tr>
<td>
<code>wal-ttl-seconds</code></br>
<em>
int64
</em>
</td>
<td>
<em>(Optional)</em>
</td>
</tr>
<tr>
<td>
<code>wal-size-limit</code></br>
<em>
string
</em>
</td>
<td>
<em>(Optional)</em>
</td>
</tr>
<tr>
<td>
<code>max-total-wal-size</code></br>
<em>
string
</em>
</td>
<td>
<em>(Optional)</em>
</td>
</tr>
<tr>
<td>
<code>max-background-jobs</code></br>
<em>
int64
</em>
</td>
<td>
<em>(Optional)</em>
</td>
</tr>
<tr>
<td>
<code>max-manifest-file-size</code></br>
<em>
string
</em>
</td>
<td>
<em>(Optional)</em>
</td>
</tr>
<tr>
<td>
<code>create-if-missing</code></br>
<em>
bool
</em>
</td>
<td>
<em>(Optional)</em>
</td>
</tr>
<tr>
<td>
<code>max-open-files</code></br>
<em>
int64
</em>
</td>
<td>
<em>(Optional)</em>
</td>
</tr>
<tr>
<td>
<code>enable-statistics</code></br>
<em>
bool
</em>
</td>
<td>
<em>(Optional)</em>
</td>
</tr>
<tr>
<td>
<code>stats-dump-period</code></br>
<em>
string
</em>
</td>
<td>
<em>(Optional)</em>
</td>
</tr>
<tr>
<td>
<code>compaction-readahead-size</code></br>
<em>
string
</em>
</td>
<td>
<em>(Optional)</em>
</td>
</tr>
<tr>
<td>
<code>info-log-max-size</code></br>
<em>
string
</em>
</td>
<td>
<em>(Optional)</em>
</td>
</tr>
<tr>
<td>
<code>info-log-roll-time</code></br>
<em>
string
</em>
</td>
<td>
<em>(Optional)</em>
</td>
</tr>
<tr>
<td>
<code>info-log-keep-log-file-num</code></br>
<em>
int64
</em>
</td>
<td>
<em>(Optional)</em>
</td>
</tr>
<tr>
<td>
<code>info-log-dir</code></br>
<em>
string
</em>
</td>
<td>
<em>(Optional)</em>
</td>
</tr>
<tr>
<td>
<code>max-sub-compactions</code></br>
<em>
int64
</em>
</td>
<td>
<em>(Optional)</em>
</td>
</tr>
<tr>
<td>
<code>writable-file-max-buffer-size</code></br>
<em>
string
</em>
</td>
<td>
<em>(Optional)</em>
</td>
</tr>
<tr>
<td>
<code>use-direct-io-for-flush-and-compaction</code></br>
<em>
bool
</em>
</td>
<td>
<em>(Optional)</em>
</td>
</tr>
<tr>
<td>
<code>enable-pipelined-write</code></br>
<em>
bool
</em>
</td>
<td>
<em>(Optional)</em>
</td>
</tr>
<tr>
<td>
<code>allow-concurrent-memtable-write</code></br>
<em>
bool
</em>
</td>
<td>
<em>(Optional)</em>
</td>
</tr>
<tr>
<td>
<code>bytes-per-sync</code></br>
<em>
string
</em>
</td>
<td>
<em>(Optional)</em>
</td>
</tr>
<tr>
<td>
<code>wal-bytes-per-sync</code></br>
<em>
string
</em>
</td>
<td>
<em>(Optional)</em>
</td>
</tr>
<tr>
<td>
<code>defaultcf</code></br>
<em>
<a href="#tikvcfconfig">
TiKVCfConfig
</a>
</em>
</td>
<td>
<em>(Optional)</em>
</td>
</tr>
</tbody>
</table>
<h3 id="tikvraftstoreconfig">TiKVRaftstoreConfig</h3>
<p>
(<em>Appears on:</em>
<a href="#tikvconfig">TiKVConfig</a>)
</p>
<p>
<p>TiKVRaftstoreConfig is the configuration of TiKV raftstore component.</p>
</p>
<table>
<thead>
<tr>
<th>Field</th>
<th>Description</th>
</tr>
</thead>
<tbody>
<tr>
<td>
<code>sync-log</code></br>
<em>
bool
</em>
</td>
<td>
<em>(Optional)</em>
<p>true for high reliability, prevent data loss when power failure.
Optional: Defaults to true</p>
</td>
</tr>
<tr>
<td>
<code>prevote</code></br>
<em>
bool
</em>
</td>
<td>
<em>(Optional)</em>
<p>Optional: Defaults to true</p>
</td>
</tr>
<tr>
<td>
<code>raft-base-tick-interval</code></br>
<em>
string
</em>
</td>
<td>
<em>(Optional)</em>
<p>raft-base-tick-interval is a base tick interval (ms).</p>
</td>
</tr>
<tr>
<td>
<code>raft-heartbeat-ticks</code></br>
<em>
int64
</em>
</td>
<td>
<em>(Optional)</em>
</td>
</tr>
<tr>
<td>
<code>raft-election-timeout-ticks</code></br>
<em>
int64
</em>
</td>
<td>
<em>(Optional)</em>
</td>
</tr>
<tr>
<td>
<code>raft-entry-max-size</code></br>
<em>
string
</em>
</td>
<td>
<em>(Optional)</em>
<p>When the entry exceed the max size, reject to propose it.
Optional: Defaults to 8MB</p>
</td>
</tr>
<tr>
<td>
<code>raft-log-gc-tick-interval</code></br>
<em>
string
</em>
</td>
<td>
<em>(Optional)</em>
<p>Interval to gc unnecessary raft log (ms).
Optional: Defaults to 10s</p>
</td>
</tr>
<tr>
<td>
<code>raft-log-gc-threshold</code></br>
<em>
int64
</em>
</td>
<td>
<em>(Optional)</em>
<p>A threshold to gc stale raft log, must &gt;= 1.
Optional: Defaults to 50</p>
</td>
</tr>
<tr>
<td>
<code>raft-log-gc-count-limit</code></br>
<em>
int64
</em>
</td>
<td>
<em>(Optional)</em>
<p>When entry count exceed this value, gc will be forced trigger.
Optional: Defaults to 72000</p>
</td>
</tr>
<tr>
<td>
<code>raft-log-gc-size-limit</code></br>
<em>
string
</em>
</td>
<td>
<em>(Optional)</em>
<p>When the approximate size of raft log entries exceed this value
gc will be forced trigger.
Optional: Defaults to 72MB</p>
</td>
</tr>
<tr>
<td>
<code>raft-entry-cache-life-time</code></br>
<em>
string
</em>
</td>
<td>
<em>(Optional)</em>
<p>When a peer is not responding for this time, leader will not keep entry cache for it.</p>
</td>
</tr>
<tr>
<td>
<code>raft-reject-transfer-leader-duration</code></br>
<em>
string
</em>
</td>
<td>
<em>(Optional)</em>
<p>When a peer is newly added, reject transferring leader to the peer for a while.</p>
</td>
</tr>
<tr>
<td>
<code>split-region-check-tick-interval</code></br>
<em>
string
</em>
</td>
<td>
<em>(Optional)</em>
<p>Interval (ms) to check region whether need to be split or not.
Optional: Defaults to 10s</p>
</td>
</tr>
<tr>
<td>
<code>region-split-check-diff</code></br>
<em>
string
</em>
</td>
<td>
<em>(Optional)</em>
<p>/ When size change of region exceed the diff since last check, it
/ will be checked again whether it should be split.
Optional: Defaults to 6MB</p>
</td>
</tr>
<tr>
<td>
<code>region-compact-check-interval</code></br>
<em>
string
</em>
</td>
<td>
<em>(Optional)</em>
<p>/ Interval (ms) to check whether start compaction for a region.
Optional: Defaults to 5m</p>
</td>
</tr>
<tr>
<td>
<code>clean-stale-peer-delay</code></br>
<em>
string
</em>
</td>
<td>
<em>(Optional)</em>
<p>delay time before deleting a stale peer
Optional: Defaults to 10m</p>
</td>
</tr>
<tr>
<td>
<code>region-compact-check-step</code></br>
<em>
int64
</em>
</td>
<td>
<em>(Optional)</em>
<p>/ Number of regions for each time checking.
Optional: Defaults to 100</p>
</td>
</tr>
<tr>
<td>
<code>region-compact-min-tombstones</code></br>
<em>
int64
</em>
</td>
<td>
<em>(Optional)</em>
<p>/ Minimum number of tombstones to trigger manual compaction.
Optional: Defaults to 10000</p>
</td>
</tr>
<tr>
<td>
<code>region-compact-tombstones-percent</code></br>
<em>
int64
</em>
</td>
<td>
<em>(Optional)</em>
<p>/ Minimum percentage of tombstones to trigger manual compaction.
/ Should between 1 and 100.
Optional: Defaults to 30</p>
</td>
</tr>
<tr>
<td>
<code>pd-heartbeat-tick-interval</code></br>
<em>
string
</em>
</td>
<td>
<em>(Optional)</em>
<p>Optional: Defaults to 60s</p>
</td>
</tr>
<tr>
<td>
<code>pd-store-heartbeat-tick-interval</code></br>
<em>
string
</em>
</td>
<td>
<em>(Optional)</em>
<p>Optional: Defaults to 10s</p>
</td>
</tr>
<tr>
<td>
<code>snap-mgr-gc-tick-interval</code></br>
<em>
string
</em>
</td>
<td>
<em>(Optional)</em>
</td>
</tr>
<tr>
<td>
<code>snap-gc-timeout</code></br>
<em>
string
</em>
</td>
<td>
<em>(Optional)</em>
</td>
</tr>
<tr>
<td>
<code>lock-cf-compact-interval</code></br>
<em>
string
</em>
</td>
<td>
<em>(Optional)</em>
<p>Optional: Defaults to 10m</p>
</td>
</tr>
<tr>
<td>
<code>lock-cf-compact-bytes-threshold</code></br>
<em>
string
</em>
</td>
<td>
<em>(Optional)</em>
<p>Optional: Defaults to 256MB</p>
</td>
</tr>
<tr>
<td>
<code>notify-capacity</code></br>
<em>
int64
</em>
</td>
<td>
<em>(Optional)</em>
</td>
</tr>
<tr>
<td>
<code>messages-per-tick</code></br>
<em>
int64
</em>
</td>
<td>
<em>(Optional)</em>
</td>
</tr>
<tr>
<td>
<code>max-peer-down-duration</code></br>
<em>
string
</em>
</td>
<td>
<em>(Optional)</em>
<p>/ When a peer is not active for max-peer-down-duration
/ the peer is considered to be down and is reported to PD.
Optional: Defaults to 5m</p>
</td>
</tr>
<tr>
<td>
<code>max-leader-missing-duration</code></br>
<em>
string
</em>
</td>
<td>
<em>(Optional)</em>
<p>/ If the leader of a peer is missing for longer than max-leader-missing-duration
/ the peer would ask pd to confirm whether it is valid in any region.
/ If the peer is stale and is not valid in any region, it will destroy itself.</p>
</td>
</tr>
<tr>
<td>
<code>abnormal-leader-missing-duration</code></br>
<em>
string
</em>
</td>
<td>
<em>(Optional)</em>
<p>/ Similar to the max-leader-missing-duration, instead it will log warnings and
/ try to alert monitoring systems, if there is any.</p>
</td>
</tr>
<tr>
<td>
<code>peer-stale-state-check-interval</code></br>
<em>
string
</em>
</td>
<td>
<em>(Optional)</em>
</td>
</tr>
<tr>
<td>
<code>leader-transfer-max-log-lag</code></br>
<em>
int64
</em>
</td>
<td>
<em>(Optional)</em>
</td>
</tr>
<tr>
<td>
<code>snap-apply-batch-size</code></br>
<em>
string
</em>
</td>
<td>
<em>(Optional)</em>
</td>
</tr>
<tr>
<td>
<code>consistency-check-interval</code></br>
<em>
string
</em>
</td>
<td>
<em>(Optional)</em>
<p>Interval (ms) to check region whether the data is consistent.
Optional: Defaults to 0</p>
</td>
</tr>
<tr>
<td>
<code>report-region-flow-interval</code></br>
<em>
string
</em>
</td>
<td>
<em>(Optional)</em>
</td>
</tr>
<tr>
<td>
<code>raft-store-max-leader-lease</code></br>
<em>
string
</em>
</td>
<td>
<em>(Optional)</em>
<p>The lease provided by a successfully proposed and applied entry.</p>
</td>
</tr>
<tr>
<td>
<code>right-derive-when-split</code></br>
<em>
bool
</em>
</td>
<td>
<em>(Optional)</em>
<p>Right region derive origin region id when split.</p>
</td>
</tr>
<tr>
<td>
<code>allow-remove-leader</code></br>
<em>
bool
</em>
</td>
<td>
<em>(Optional)</em>
</td>
</tr>
<tr>
<td>
<code>merge-max-log-gap</code></br>
<em>
int64
</em>
</td>
<td>
<em>(Optional)</em>
<p>/ Max log gap allowed to propose merge.</p>
</td>
</tr>
<tr>
<td>
<code>merge-check-tick-interval</code></br>
<em>
string
</em>
</td>
<td>
<em>(Optional)</em>
<p>/ Interval to re-propose merge.</p>
</td>
</tr>
<tr>
<td>
<code>use-delete-range</code></br>
<em>
bool
</em>
</td>
<td>
<em>(Optional)</em>
</td>
</tr>
<tr>
<td>
<code>cleanup-import-sst-interval</code></br>
<em>
string
</em>
</td>
<td>
<em>(Optional)</em>
<p>Optional: Defaults to 10m</p>
</td>
</tr>
<tr>
<td>
<code>apply-max-batch-size</code></br>
<em>
int64
</em>
</td>
<td>
<em>(Optional)</em>
</td>
</tr>
<tr>
<td>
<code>apply-pool-size</code></br>
<em>
int64
</em>
</td>
<td>
<em>(Optional)</em>
<p>Optional: Defaults to 2</p>
</td>
</tr>
<tr>
<td>
<code>store-max-batch-size</code></br>
<em>
int64
</em>
</td>
<td>
<em>(Optional)</em>
</td>
</tr>
<tr>
<td>
<code>store-pool-size</code></br>
<em>
int64
</em>
</td>
<td>
<em>(Optional)</em>
<p>Optional: Defaults to 2</p>
</td>
</tr>
<tr>
<td>
<code>hibernate-regions</code></br>
<em>
bool
</em>
</td>
<td>
<em>(Optional)</em>
</td>
</tr>
</tbody>
</table>
<h3 id="tikvreadpoolconfig">TiKVReadPoolConfig</h3>
<p>
(<em>Appears on:</em>
<a href="#tikvconfig">TiKVConfig</a>)
</p>
<p>
</p>
<table>
<thead>
<tr>
<th>Field</th>
<th>Description</th>
</tr>
</thead>
<tbody>
<tr>
<td>
<code>unified</code></br>
<em>
<a href="#tikvunifiedreadpoolconfig">
TiKVUnifiedReadPoolConfig
</a>
</em>
</td>
<td>
<em>(Optional)</em>
</td>
</tr>
<tr>
<td>
<code>coprocessor</code></br>
<em>
<a href="#tikvcoprocessorreadpoolconfig">
TiKVCoprocessorReadPoolConfig
</a>
</em>
</td>
<td>
<em>(Optional)</em>
</td>
</tr>
<tr>
<td>
<code>storage</code></br>
<em>
<a href="#tikvstoragereadpoolconfig">
TiKVStorageReadPoolConfig
</a>
</em>
</td>
<td>
<em>(Optional)</em>
</td>
</tr>
</tbody>
</table>
<h3 id="tikvsecurityconfig">TiKVSecurityConfig</h3>
<p>
(<em>Appears on:</em>
<a href="#tikvconfig">TiKVConfig</a>)
</p>
<p>
</p>
<table>
<thead>
<tr>
<th>Field</th>
<th>Description</th>
</tr>
</thead>
<tbody>
<tr>
<td>
<code>ca-path</code></br>
<em>
string
</em>
</td>
<td>
<em>(Optional)</em>
</td>
</tr>
<tr>
<td>
<code>cert-path</code></br>
<em>
string
</em>
</td>
<td>
<em>(Optional)</em>
</td>
</tr>
<tr>
<td>
<code>key-path</code></br>
<em>
string
</em>
</td>
<td>
<em>(Optional)</em>
</td>
</tr>
<tr>
<td>
<code>cert-allowed-cn</code></br>
<em>
[]string
</em>
</td>
<td>
<em>(Optional)</em>
<p>CertAllowedCN is the Common Name that allowed</p>
</td>
</tr>
<tr>
<td>
<code>override-ssl-target</code></br>
<em>
string
</em>
</td>
<td>
<em>(Optional)</em>
</td>
</tr>
<tr>
<td>
<code>cipher-file</code></br>
<em>
string
</em>
</td>
<td>
<em>(Optional)</em>
</td>
</tr>
</tbody>
</table>
<h3 id="tikvserverconfig">TiKVServerConfig</h3>
<p>
(<em>Appears on:</em>
<a href="#tikvconfig">TiKVConfig</a>)
</p>
<p>
<p>TiKVServerConfig is the configuration of TiKV server.</p>
</p>
<table>
<thead>
<tr>
<th>Field</th>
<th>Description</th>
</tr>
</thead>
<tbody>
<tr>
<td>
<code>status-thread-pool-size</code></br>
<em>
string
</em>
</td>
<td>
<em>(Optional)</em>
<p>Optional: Defaults to 1</p>
</td>
</tr>
<tr>
<td>
<code>grpc-compression-type</code></br>
<em>
string
</em>
</td>
<td>
<em>(Optional)</em>
<p>Optional: Defaults to none</p>
</td>
</tr>
<tr>
<td>
<code>grpc-concurrency</code></br>
<em>
uint
</em>
</td>
<td>
<em>(Optional)</em>
<p>Optional: Defaults to 4</p>
</td>
</tr>
<tr>
<td>
<code>grpc-concurrent-stream</code></br>
<em>
uint
</em>
</td>
<td>
<em>(Optional)</em>
<p>Optional: Defaults to 1024</p>
</td>
</tr>
<tr>
<td>
<code>grpc-memory-pool-quota</code></br>
<em>
string
</em>
</td>
<td>
<em>(Optional)</em>
<p>Optional: Defaults to 32G</p>
</td>
</tr>
<tr>
<td>
<code>grpc-raft-conn-num</code></br>
<em>
uint
</em>
</td>
<td>
<em>(Optional)</em>
<p>Optional: Defaults to 10</p>
</td>
</tr>
<tr>
<td>
<code>grpc-stream-initial-window-size</code></br>
<em>
string
</em>
</td>
<td>
<em>(Optional)</em>
<p>Optional: Defaults to 2MB</p>
</td>
</tr>
<tr>
<td>
<code>grpc-keepalive-time</code></br>
<em>
string
</em>
</td>
<td>
<em>(Optional)</em>
<p>Optional: Defaults to 10s</p>
</td>
</tr>
<tr>
<td>
<code>grpc-keepalive-timeout</code></br>
<em>
string
</em>
</td>
<td>
<em>(Optional)</em>
<p>Optional: Defaults to 3s</p>
</td>
</tr>
<tr>
<td>
<code>concurrent-send-snap-limit</code></br>
<em>
uint
</em>
</td>
<td>
<em>(Optional)</em>
<p>Optional: Defaults to 32</p>
</td>
</tr>
<tr>
<td>
<code>concurrent-recv-snap-limit</code></br>
<em>
uint
</em>
</td>
<td>
<em>(Optional)</em>
<p>Optional: Defaults to 32</p>
</td>
</tr>
<tr>
<td>
<code>end-point-recursion-limit</code></br>
<em>
uint
</em>
</td>
<td>
<em>(Optional)</em>
<p>Optional: Defaults to 1000</p>
</td>
</tr>
<tr>
<td>
<code>end-point-stream-channel-size</code></br>
<em>
uint
</em>
</td>
<td>
<em>(Optional)</em>
</td>
</tr>
<tr>
<td>
<code>end-point-batch-row-limit</code></br>
<em>
uint
</em>
</td>
<td>
<em>(Optional)</em>
</td>
</tr>
<tr>
<td>
<code>end-point-stream-batch-row-limit</code></br>
<em>
uint
</em>
</td>
<td>
<em>(Optional)</em>
</td>
</tr>
<tr>
<td>
<code>end-point-enable-batch-if-possible</code></br>
<em>
uint
</em>
</td>
<td>
<em>(Optional)</em>
</td>
</tr>
<tr>
<td>
<code>end-point-request-max-handle-duration</code></br>
<em>
string
</em>
</td>
<td>
<em>(Optional)</em>
</td>
</tr>
<tr>
<td>
<code>snap-max-write-bytes-per-sec</code></br>
<em>
string
</em>
</td>
<td>
<em>(Optional)</em>
<p>Optional: Defaults to 100MB</p>
</td>
</tr>
<tr>
<td>
<code>snap-max-total-size</code></br>
<em>
string
</em>
</td>
<td>
<em>(Optional)</em>
</td>
</tr>
<tr>
<td>
<code>stats-concurrency</code></br>
<em>
uint
</em>
</td>
<td>
<em>(Optional)</em>
</td>
</tr>
<tr>
<td>
<code>heavy-load-threshold</code></br>
<em>
uint
</em>
</td>
<td>
<em>(Optional)</em>
</td>
</tr>
<tr>
<td>
<code>heavy-load-wait-duration</code></br>
<em>
string
</em>
</td>
<td>
<em>(Optional)</em>
<p>Optional: Defaults to 60s</p>
</td>
</tr>
<tr>
<td>
<code>labels</code></br>
<em>
map[string]string
</em>
</td>
<td>
<em>(Optional)</em>
</td>
</tr>
<tr>
<td>
<code>enable-request-batch</code></br>
<em>
bool
</em>
</td>
<td>
<em>(Optional)</em>
</td>
</tr>
<tr>
<td>
<code>request-batch-enable-cross-command</code></br>
<em>
bool
</em>
</td>
<td>
<em>(Optional)</em>
</td>
</tr>
<tr>
<td>
<code>request-batch-wait-duration</code></br>
<em>
string
</em>
</td>
<td>
<em>(Optional)</em>
</td>
</tr>
</tbody>
</table>
<h3 id="tikvspec">TiKVSpec</h3>
<p>
(<em>Appears on:</em>
<a href="#tidbclusterspec">TidbClusterSpec</a>)
</p>
<p>
<p>TiKVSpec contains details of TiKV members</p>
</p>
<table>
<thead>
<tr>
<th>Field</th>
<th>Description</th>
</tr>
</thead>
<tbody>
<tr>
<td>
<code>ComponentSpec</code></br>
<em>
<a href="#componentspec">
ComponentSpec
</a>
</em>
</td>
<td>
<p>
(Members of <code>ComponentSpec</code> are embedded into this type.)
</p>
</td>
</tr>
<tr>
<td>
<code>ResourceRequirements</code></br>
<em>
<a href="https://kubernetes.io/docs/reference/generated/kubernetes-api/v1.13/#resourcerequirements-v1-core">
Kubernetes core/v1.ResourceRequirements
</a>
</em>
</td>
<td>
<p>
(Members of <code>ResourceRequirements</code> are embedded into this type.)
</p>
</td>
</tr>
<tr>
<td>
<code>serviceAccount</code></br>
<em>
string
</em>
</td>
<td>
<p>Specify a Service Account for tikv</p>
</td>
</tr>
<tr>
<td>
<code>replicas</code></br>
<em>
int32
</em>
</td>
<td>
<p>The desired ready replicas</p>
</td>
</tr>
<tr>
<td>
<code>baseImage</code></br>
<em>
string
</em>
</td>
<td>
<em>(Optional)</em>
<p>TODO: remove optional after defaulting introduced
Base image of the component, image tag is now allowed during validation</p>
</td>
</tr>
<tr>
<td>
<code>privileged</code></br>
<em>
bool
</em>
</td>
<td>
<em>(Optional)</em>
<p>Whether create the TiKV container in privileged mode, it is highly discouraged to enable this in
critical environment.
Optional: defaults to false</p>
</td>
</tr>
<tr>
<td>
<code>maxFailoverCount</code></br>
<em>
int32
</em>
</td>
<td>
<em>(Optional)</em>
<p>MaxFailoverCount limit the max replicas could be added in failover, 0 means no failover
Optional: Defaults to 3</p>
</td>
</tr>
<tr>
<td>
<code>storageClassName</code></br>
<em>
string
</em>
</td>
<td>
<em>(Optional)</em>
<p>The storageClassName of the persistent volume for TiKV data storage.
Defaults to Kubernetes default storage class.</p>
</td>
</tr>
<tr>
<td>
<code>config</code></br>
<em>
<a href="#tikvconfig">
TiKVConfig
</a>
</em>
</td>
<td>
<em>(Optional)</em>
<p>Config is the Configuration of tikv-servers</p>
</td>
</tr>
</tbody>
</table>
<h3 id="tikvstatus">TiKVStatus</h3>
<p>
(<em>Appears on:</em>
<a href="#tidbclusterstatus">TidbClusterStatus</a>)
</p>
<p>
<p>TiKVStatus is TiKV status</p>
</p>
<table>
<thead>
<tr>
<th>Field</th>
<th>Description</th>
</tr>
</thead>
<tbody>
<tr>
<td>
<code>synced</code></br>
<em>
bool
</em>
</td>
<td>
</td>
</tr>
<tr>
<td>
<code>phase</code></br>
<em>
<a href="#memberphase">
MemberPhase
</a>
</em>
</td>
<td>
</td>
</tr>
<tr>
<td>
<code>statefulSet</code></br>
<em>
<a href="https://kubernetes.io/docs/reference/generated/kubernetes-api/v1.13/#statefulsetstatus-v1-apps">
Kubernetes apps/v1.StatefulSetStatus
</a>
</em>
</td>
<td>
</td>
</tr>
<tr>
<td>
<code>stores</code></br>
<em>
<a href="#tikvstore">
map[string]github.com/pingcap/tidb-operator/pkg/apis/pingcap/v1alpha1.TiKVStore
</a>
</em>
</td>
<td>
</td>
</tr>
<tr>
<td>
<code>tombstoneStores</code></br>
<em>
<a href="#tikvstore">
map[string]github.com/pingcap/tidb-operator/pkg/apis/pingcap/v1alpha1.TiKVStore
</a>
</em>
</td>
<td>
</td>
</tr>
<tr>
<td>
<code>failureStores</code></br>
<em>
<a href="#tikvfailurestore">
map[string]github.com/pingcap/tidb-operator/pkg/apis/pingcap/v1alpha1.TiKVFailureStore
</a>
</em>
</td>
<td>
</td>
</tr>
<tr>
<td>
<code>image</code></br>
<em>
string
</em>
</td>
<td>
</td>
</tr>
</tbody>
</table>
<h3 id="tikvstorageconfig">TiKVStorageConfig</h3>
<p>
(<em>Appears on:</em>
<a href="#tikvconfig">TiKVConfig</a>)
</p>
<p>
<p>TiKVStorageConfig is the config of storage</p>
</p>
<table>
<thead>
<tr>
<th>Field</th>
<th>Description</th>
</tr>
</thead>
<tbody>
<tr>
<td>
<code>max-key-size</code></br>
<em>
int64
</em>
</td>
<td>
<em>(Optional)</em>
</td>
</tr>
<tr>
<td>
<code>scheduler-notify-capacity</code></br>
<em>
int64
</em>
</td>
<td>
<em>(Optional)</em>
</td>
</tr>
<tr>
<td>
<code>scheduler-concurrency</code></br>
<em>
int64
</em>
</td>
<td>
<em>(Optional)</em>
<p>Optional: Defaults to 2048000</p>
</td>
</tr>
<tr>
<td>
<code>scheduler-worker-pool-size</code></br>
<em>
int64
</em>
</td>
<td>
<em>(Optional)</em>
<p>Optional: Defaults to 4</p>
</td>
</tr>
<tr>
<td>
<code>scheduler-pending-write-threshold</code></br>
<em>
string
</em>
</td>
<td>
<em>(Optional)</em>
<p>Optional: Defaults to 100MB</p>
</td>
</tr>
<tr>
<td>
<code>block-cache</code></br>
<em>
<a href="#tikvblockcacheconfig">
TiKVBlockCacheConfig
</a>
</em>
</td>
<td>
<em>(Optional)</em>
</td>
</tr>
</tbody>
</table>
<h3 id="tikvstoragereadpoolconfig">TiKVStorageReadPoolConfig</h3>
<p>
(<em>Appears on:</em>
<a href="#tikvreadpoolconfig">TiKVReadPoolConfig</a>)
</p>
<p>
</p>
<table>
<thead>
<tr>
<th>Field</th>
<th>Description</th>
</tr>
</thead>
<tbody>
<tr>
<td>
<code>high-concurrency</code></br>
<em>
int64
</em>
</td>
<td>
<em>(Optional)</em>
<p>Optional: Defaults to 4</p>
</td>
</tr>
<tr>
<td>
<code>normal-concurrency</code></br>
<em>
int64
</em>
</td>
<td>
<em>(Optional)</em>
<p>Optional: Defaults to 4</p>
</td>
</tr>
<tr>
<td>
<code>low-concurrency</code></br>
<em>
int64
</em>
</td>
<td>
<em>(Optional)</em>
<p>Optional: Defaults to 4</p>
</td>
</tr>
<tr>
<td>
<code>max-tasks-per-worker-high</code></br>
<em>
int64
</em>
</td>
<td>
<em>(Optional)</em>
<p>Optional: Defaults to 2000</p>
</td>
</tr>
<tr>
<td>
<code>max-tasks-per-worker-normal</code></br>
<em>
int64
</em>
</td>
<td>
<em>(Optional)</em>
<p>Optional: Defaults to 2000</p>
</td>
</tr>
<tr>
<td>
<code>max-tasks-per-worker-low</code></br>
<em>
int64
</em>
</td>
<td>
<em>(Optional)</em>
<p>Optional: Defaults to 2000</p>
</td>
</tr>
<tr>
<td>
<code>stack-size</code></br>
<em>
string
</em>
</td>
<td>
<em>(Optional)</em>
<p>Optional: Defaults to 10MB</p>
</td>
</tr>
</tbody>
</table>
<h3 id="tikvstore">TiKVStore</h3>
<p>
(<em>Appears on:</em>
<a href="#tikvstatus">TiKVStatus</a>)
</p>
<p>
<p>TiKVStores is either Up/Down/Offline/Tombstone</p>
</p>
<table>
<thead>
<tr>
<th>Field</th>
<th>Description</th>
</tr>
</thead>
<tbody>
<tr>
<td>
<code>id</code></br>
<em>
string
</em>
</td>
<td>
<p>store id is also uint64, due to the same reason as pd id, we store id as string</p>
</td>
</tr>
<tr>
<td>
<code>podName</code></br>
<em>
string
</em>
</td>
<td>
</td>
</tr>
<tr>
<td>
<code>ip</code></br>
<em>
string
</em>
</td>
<td>
</td>
</tr>
<tr>
<td>
<code>leaderCount</code></br>
<em>
int32
</em>
</td>
<td>
</td>
</tr>
<tr>
<td>
<code>state</code></br>
<em>
string
</em>
</td>
<td>
</td>
</tr>
<tr>
<td>
<code>lastHeartbeatTime</code></br>
<em>
<a href="https://kubernetes.io/docs/reference/generated/kubernetes-api/v1.13/#time-v1-meta">
Kubernetes meta/v1.Time
</a>
</em>
</td>
<td>
</td>
</tr>
<tr>
<td>
<code>lastTransitionTime</code></br>
<em>
<a href="https://kubernetes.io/docs/reference/generated/kubernetes-api/v1.13/#time-v1-meta">
Kubernetes meta/v1.Time
</a>
</em>
</td>
<td>
<p>Last time the health transitioned from one to another.</p>
</td>
</tr>
</tbody>
</table>
<h3 id="tikvtitancfconfig">TiKVTitanCfConfig</h3>
<p>
(<em>Appears on:</em>
<a href="#tikvcfconfig">TiKVCfConfig</a>)
</p>
<p>
<p>TiKVTitanCfConfig is the titian config.</p>
</p>
<table>
<thead>
<tr>
<th>Field</th>
<th>Description</th>
</tr>
</thead>
<tbody>
<tr>
<td>
<code>min-blob-size</code></br>
<em>
string
</em>
</td>
<td>
<em>(Optional)</em>
</td>
</tr>
<tr>
<td>
<code>blob-file-compression</code></br>
<em>
string
</em>
</td>
<td>
<em>(Optional)</em>
</td>
</tr>
<tr>
<td>
<code>blob-cache-size</code></br>
<em>
string
</em>
</td>
<td>
<em>(Optional)</em>
</td>
</tr>
<tr>
<td>
<code>min-gc-batch-size</code></br>
<em>
string
</em>
</td>
<td>
<em>(Optional)</em>
</td>
</tr>
<tr>
<td>
<code>max-gc-batch-size</code></br>
<em>
string
</em>
</td>
<td>
<em>(Optional)</em>
</td>
</tr>
<tr>
<td>
<code>discardable-ratio</code></br>
<em>
float64
</em>
</td>
<td>
<em>(Optional)</em>
</td>
</tr>
<tr>
<td>
<code>sample-ratio</code></br>
<em>
float64
</em>
</td>
<td>
<em>(Optional)</em>
</td>
</tr>
<tr>
<td>
<code>merge-small-file-threshold</code></br>
<em>
string
</em>
</td>
<td>
<em>(Optional)</em>
</td>
</tr>
<tr>
<td>
<code>blob-run-mode</code></br>
<em>
string
</em>
</td>
<td>
<em>(Optional)</em>
</td>
</tr>
</tbody>
</table>
<h3 id="tikvtitandbconfig">TiKVTitanDBConfig</h3>
<p>
(<em>Appears on:</em>
<a href="#tikvdbconfig">TiKVDbConfig</a>)
</p>
<p>
<p>TiKVTitanDBConfig is the config a titian db.</p>
</p>
<table>
<thead>
<tr>
<th>Field</th>
<th>Description</th>
</tr>
</thead>
<tbody>
<tr>
<td>
<code>enabled</code></br>
<em>
bool
</em>
</td>
<td>
<em>(Optional)</em>
</td>
</tr>
<tr>
<td>
<code>dirname</code></br>
<em>
string
</em>
</td>
<td>
<em>(Optional)</em>
</td>
</tr>
<tr>
<td>
<code>disable-gc</code></br>
<em>
bool
</em>
</td>
<td>
<em>(Optional)</em>
</td>
</tr>
<tr>
<td>
<code>max-background-gc</code></br>
<em>
int64
</em>
</td>
<td>
<em>(Optional)</em>
</td>
</tr>
<tr>
<td>
<code>purge-obsolete-files-period</code></br>
<em>
string
</em>
</td>
<td>
<em>(Optional)</em>
<p>The value of this field will be truncated to seconds.</p>
</td>
</tr>
</tbody>
</table>
<h3 id="tikvunifiedreadpoolconfig">TiKVUnifiedReadPoolConfig</h3>
<p>
(<em>Appears on:</em>
<a href="#tikvreadpoolconfig">TiKVReadPoolConfig</a>)
</p>
<p>
</p>
<table>
<thead>
<tr>
<th>Field</th>
<th>Description</th>
</tr>
</thead>
<tbody>
<tr>
<td>
<code>min-thread-count</code></br>
<em>
int32
</em>
</td>
<td>
<em>(Optional)</em>
</td>
</tr>
<tr>
<td>
<code>max-thread-count</code></br>
<em>
int32
</em>
</td>
<td>
<em>(Optional)</em>
</td>
</tr>
<tr>
<td>
<code>stack-size</code></br>
<em>
string
</em>
</td>
<td>
<em>(Optional)</em>
</td>
</tr>
<tr>
<td>
<code>max-tasks-per-worker</code></br>
<em>
int32
</em>
</td>
<td>
<em>(Optional)</em>
</td>
</tr>
</tbody>
</table>
<h3 id="tidbautoscalerspec">TidbAutoScalerSpec</h3>
<p>
(<em>Appears on:</em>
<a href="#tidbclusterautoscalerspec">TidbClusterAutoScalerSpec</a>)
</p>
<p>
<p>TidbAutoScalerSpec describes the spec for tidb auto-scaling</p>
</p>
<table>
<thead>
<tr>
<th>Field</th>
<th>Description</th>
</tr>
</thead>
<tbody>
<tr>
<td>
<code>BasicAutoScalerSpec</code></br>
<em>
<a href="#basicautoscalerspec">
BasicAutoScalerSpec
</a>
</em>
</td>
<td>
<p>
(Members of <code>BasicAutoScalerSpec</code> are embedded into this type.)
</p>
</td>
</tr>
</tbody>
</table>
<h3 id="tidbautoscalerstatus">TidbAutoScalerStatus</h3>
<p>
(<em>Appears on:</em>
<a href="#tidbclusterautosclaerstatus">TidbClusterAutoSclaerStatus</a>)
</p>
<p>
<p>TidbAutoScalerStatus describe the auto-scaling status of tidb</p>
</p>
<table>
<thead>
<tr>
<th>Field</th>
<th>Description</th>
</tr>
</thead>
<tbody>
<tr>
<td>
<code>BasicAutoScalerStatus</code></br>
<em>
<a href="#basicautoscalerstatus">
BasicAutoScalerStatus
</a>
</em>
</td>
<td>
<p>
(Members of <code>BasicAutoScalerStatus</code> are embedded into this type.)
</p>
</td>
</tr>
</tbody>
</table>
<h3 id="tidbclusterautoscalerspec">TidbClusterAutoScalerSpec</h3>
<p>
(<em>Appears on:</em>
<a href="#tidbclusterautoscaler">TidbClusterAutoScaler</a>)
</p>
<p>
<p>TidbAutoScalerSpec describes the state of the TidbClusterAutoScaler</p>
</p>
<table>
<thead>
<tr>
<th>Field</th>
<th>Description</th>
</tr>
</thead>
<tbody>
<tr>
<td>
<code>cluster</code></br>
<em>
<a href="#tidbclusterref">
TidbClusterRef
</a>
</em>
</td>
<td>
<p>TidbClusterRef describe the target TidbCluster</p>
</td>
</tr>
<tr>
<td>
<code>metricsUrl</code></br>
<em>
string
</em>
</td>
<td>
<em>(Optional)</em>
<p>We used prometheus to fetch the metrics resources until the pd could provide it.
MetricsUrl represents the url to fetch the metrics info</p>
</td>
</tr>
<tr>
<td>
<code>monitor</code></br>
<em>
<a href="#tidbmonitorref">
TidbMonitorRef
</a>
</em>
</td>
<td>
<em>(Optional)</em>
<p>TidbMonitorRef describe the target TidbMonitor, when MetricsUrl and Monitor are both set,
Operator will use MetricsUrl</p>
</td>
</tr>
<tr>
<td>
<code>tikv</code></br>
<em>
<a href="#tikvautoscalerspec">
TikvAutoScalerSpec
</a>
</em>
</td>
<td>
<em>(Optional)</em>
<p>TiKV represents the auto-scaling spec for tikv</p>
</td>
</tr>
<tr>
<td>
<code>tidb</code></br>
<em>
<a href="#tidbautoscalerspec">
TidbAutoScalerSpec
</a>
</em>
</td>
<td>
<em>(Optional)</em>
<p>TiDB represents the auto-scaling spec for tidb</p>
</td>
</tr>
</tbody>
</table>
<h3 id="tidbclusterautosclaerstatus">TidbClusterAutoSclaerStatus</h3>
<p>
(<em>Appears on:</em>
<a href="#tidbclusterautoscaler">TidbClusterAutoScaler</a>)
</p>
<p>
<p>TidbClusterAutoSclaerStatus describe the whole status</p>
</p>
<table>
<thead>
<tr>
<th>Field</th>
<th>Description</th>
</tr>
</thead>
<tbody>
<tr>
<td>
<code>tikv</code></br>
<em>
<a href="#tikvautoscalerstatus">
TikvAutoScalerStatus
</a>
</em>
</td>
<td>
<em>(Optional)</em>
<p>Tikv describes the status for the tikv in the last auto-scaling reconciliation</p>
</td>
</tr>
<tr>
<td>
<code>tidb</code></br>
<em>
<a href="#tidbautoscalerstatus">
TidbAutoScalerStatus
</a>
</em>
</td>
<td>
<em>(Optional)</em>
<p>Tidb describes the status for the tidb in the last auto-scaling reconciliation</p>
</td>
</tr>
</tbody>
</table>
<h3 id="tidbclustercondition">TidbClusterCondition</h3>
<p>
(<em>Appears on:</em>
<a href="#tidbclusterstatus">TidbClusterStatus</a>)
</p>
<p>
<p>TidbClusterCondition describes the state of a tidb cluster at a certain point.</p>
</p>
<table>
<thead>
<tr>
<th>Field</th>
<th>Description</th>
</tr>
</thead>
<tbody>
<tr>
<td>
<code>type</code></br>
<em>
<a href="#tidbclusterconditiontype">
TidbClusterConditionType
</a>
</em>
</td>
<td>
<p>Type of the condition.</p>
</td>
</tr>
<tr>
<td>
<code>status</code></br>
<em>
<a href="https://kubernetes.io/docs/reference/generated/kubernetes-api/v1.13/#conditionstatus-v1-core">
Kubernetes core/v1.ConditionStatus
</a>
</em>
</td>
<td>
<p>Status of the condition, one of True, False, Unknown.</p>
</td>
</tr>
<tr>
<td>
<code>lastUpdateTime</code></br>
<em>
<a href="https://kubernetes.io/docs/reference/generated/kubernetes-api/v1.13/#time-v1-meta">
Kubernetes meta/v1.Time
</a>
</em>
</td>
<td>
<p>The last time this condition was updated.</p>
</td>
</tr>
<tr>
<td>
<code>lastTransitionTime</code></br>
<em>
<a href="https://kubernetes.io/docs/reference/generated/kubernetes-api/v1.13/#time-v1-meta">
Kubernetes meta/v1.Time
</a>
</em>
</td>
<td>
<em>(Optional)</em>
<p>Last time the condition transitioned from one status to another.</p>
</td>
</tr>
<tr>
<td>
<code>reason</code></br>
<em>
string
</em>
</td>
<td>
<em>(Optional)</em>
<p>The reason for the condition&rsquo;s last transition.</p>
</td>
</tr>
<tr>
<td>
<code>message</code></br>
<em>
string
</em>
</td>
<td>
<em>(Optional)</em>
<p>A human readable message indicating details about the transition.</p>
</td>
</tr>
</tbody>
</table>
<h3 id="tidbclusterconditiontype">TidbClusterConditionType</h3>
<p>
(<em>Appears on:</em>
<a href="#tidbclustercondition">TidbClusterCondition</a>)
</p>
<p>
<p>TidbClusterConditionType represents a tidb cluster condition value.</p>
</p>
<h3 id="tidbclusterref">TidbClusterRef</h3>
<p>
(<em>Appears on:</em>
<a href="#tidbclusterautoscalerspec">TidbClusterAutoScalerSpec</a>, 
<a href="#tidbinitializerspec">TidbInitializerSpec</a>, 
<a href="#tidbmonitorspec">TidbMonitorSpec</a>)
</p>
<p>
<p>TidbClusterRef reference to a TidbCluster</p>
</p>
<table>
<thead>
<tr>
<th>Field</th>
<th>Description</th>
</tr>
</thead>
<tbody>
<tr>
<td>
<code>namespace</code></br>
<em>
string
</em>
</td>
<td>
<em>(Optional)</em>
<p>Namespace is the namespace that TidbCluster object locates,
default to the same namespace with TidbMonitor</p>
</td>
</tr>
<tr>
<td>
<code>name</code></br>
<em>
string
</em>
</td>
<td>
<p>Name is the name of TidbCluster object</p>
</td>
</tr>
</tbody>
</table>
<h3 id="tidbclusterspec">TidbClusterSpec</h3>
<p>
(<em>Appears on:</em>
<a href="#tidbcluster">TidbCluster</a>)
</p>
<p>
<p>TidbClusterSpec describes the attributes that a user creates on a tidb cluster</p>
</p>
<table>
<thead>
<tr>
<th>Field</th>
<th>Description</th>
</tr>
</thead>
<tbody>
<tr>
<td>
<code>pd</code></br>
<em>
<a href="#pdspec">
PDSpec
</a>
</em>
</td>
<td>
<p>PD cluster spec</p>
</td>
</tr>
<tr>
<td>
<code>tidb</code></br>
<em>
<a href="#tidbspec">
TiDBSpec
</a>
</em>
</td>
<td>
<p>TiDB cluster spec</p>
</td>
</tr>
<tr>
<td>
<code>tikv</code></br>
<em>
<a href="#tikvspec">
TiKVSpec
</a>
</em>
</td>
<td>
<p>TiKV cluster spec</p>
</td>
</tr>
<tr>
<td>
<code>tiflash</code></br>
<em>
<a href="#tiflashspec">
TiFlashSpec
</a>
</em>
</td>
<td>
<em>(Optional)</em>
<p>TiFlash cluster spec</p>
</td>
</tr>
<tr>
<td>
<code>ticdc</code></br>
<em>
<a href="#ticdcspec">
<<<<<<< HEAD
TiCdcSpec
=======
TiCDCSpec
>>>>>>> 66093adc
</a>
</em>
</td>
<td>
<em>(Optional)</em>
<<<<<<< HEAD
<p>TiCdc cluster spec</p>
=======
<p>TiCDC cluster spec</p>
>>>>>>> 66093adc
</td>
</tr>
<tr>
<td>
<code>pump</code></br>
<em>
<a href="#pumpspec">
PumpSpec
</a>
</em>
</td>
<td>
<em>(Optional)</em>
<p>Pump cluster spec</p>
</td>
</tr>
<tr>
<td>
<code>helper</code></br>
<em>
<a href="#helperspec">
HelperSpec
</a>
</em>
</td>
<td>
<em>(Optional)</em>
<p>Helper spec</p>
</td>
</tr>
<tr>
<td>
<code>paused</code></br>
<em>
bool
</em>
</td>
<td>
<em>(Optional)</em>
<p>Indicates that the tidb cluster is paused and will not be processed by
the controller.</p>
</td>
</tr>
<tr>
<td>
<code>version</code></br>
<em>
string
</em>
</td>
<td>
<em>(Optional)</em>
<p>TODO: remove optional after defaulting logic introduced
TiDB cluster version</p>
</td>
</tr>
<tr>
<td>
<code>schedulerName</code></br>
<em>
string
</em>
</td>
<td>
<p>SchedulerName of TiDB cluster Pods</p>
</td>
</tr>
<tr>
<td>
<code>pvReclaimPolicy</code></br>
<em>
<a href="https://kubernetes.io/docs/reference/generated/kubernetes-api/v1.13/#persistentvolumereclaimpolicy-v1-core">
Kubernetes core/v1.PersistentVolumeReclaimPolicy
</a>
</em>
</td>
<td>
<p>Persistent volume reclaim policy applied to the PVs that consumed by TiDB cluster</p>
</td>
</tr>
<tr>
<td>
<code>imagePullPolicy</code></br>
<em>
<a href="https://kubernetes.io/docs/reference/generated/kubernetes-api/v1.13/#pullpolicy-v1-core">
Kubernetes core/v1.PullPolicy
</a>
</em>
</td>
<td>
<p>ImagePullPolicy of TiDB cluster Pods</p>
</td>
</tr>
<tr>
<td>
<code>configUpdateStrategy</code></br>
<em>
<a href="#configupdatestrategy">
ConfigUpdateStrategy
</a>
</em>
</td>
<td>
<p>ConfigUpdateStrategy determines how the configuration change is applied to the cluster.
UpdateStrategyInPlace will update the ConfigMap of configuration in-place and an extra rolling-update of the
cluster component is needed to reload the configuration change.
UpdateStrategyRollingUpdate will create a new ConfigMap with the new configuration and rolling-update the
related components to use the new ConfigMap, that is, the new configuration will be applied automatically.</p>
</td>
</tr>
<tr>
<td>
<code>enablePVReclaim</code></br>
<em>
bool
</em>
</td>
<td>
<em>(Optional)</em>
<p>Whether enable PVC reclaim for orphan PVC left by statefulset scale-in
Optional: Defaults to false</p>
</td>
</tr>
<tr>
<td>
<code>tlsCluster</code></br>
<em>
<a href="#tlscluster">
TLSCluster
</a>
</em>
</td>
<td>
<em>(Optional)</em>
<p>Whether enable the TLS connection between TiDB server components
Optional: Defaults to nil</p>
</td>
</tr>
<tr>
<td>
<code>hostNetwork</code></br>
<em>
bool
</em>
</td>
<td>
<em>(Optional)</em>
<p>Whether Hostnetwork is enabled for TiDB cluster Pods
Optional: Defaults to false</p>
</td>
</tr>
<tr>
<td>
<code>affinity</code></br>
<em>
<a href="https://kubernetes.io/docs/reference/generated/kubernetes-api/v1.13/#affinity-v1-core">
Kubernetes core/v1.Affinity
</a>
</em>
</td>
<td>
<em>(Optional)</em>
<p>Affinity of TiDB cluster Pods</p>
</td>
</tr>
<tr>
<td>
<code>priorityClassName</code></br>
<em>
string
</em>
</td>
<td>
<em>(Optional)</em>
<p>PriorityClassName of TiDB cluster Pods
Optional: Defaults to omitted</p>
</td>
</tr>
<tr>
<td>
<code>nodeSelector</code></br>
<em>
map[string]string
</em>
</td>
<td>
<em>(Optional)</em>
<p>Base node selectors of TiDB cluster Pods, components may add or override selectors upon this respectively</p>
</td>
</tr>
<tr>
<td>
<code>annotations</code></br>
<em>
map[string]string
</em>
</td>
<td>
<em>(Optional)</em>
<p>Base annotations of TiDB cluster Pods, components may add or override selectors upon this respectively</p>
</td>
</tr>
<tr>
<td>
<code>tolerations</code></br>
<em>
<a href="https://kubernetes.io/docs/reference/generated/kubernetes-api/v1.13/#toleration-v1-core">
[]Kubernetes core/v1.Toleration
</a>
</em>
</td>
<td>
<em>(Optional)</em>
<p>Base tolerations of TiDB cluster Pods, components may add more tolerations upon this respectively</p>
</td>
</tr>
<tr>
<td>
<code>timezone</code></br>
<em>
string
</em>
</td>
<td>
<em>(Optional)</em>
<p>Time zone of TiDB cluster Pods
Optional: Defaults to UTC</p>
</td>
</tr>
<tr>
<td>
<code>services</code></br>
<em>
<a href="#service">
[]Service
</a>
</em>
</td>
<td>
<p>Services list non-headless services type used in TidbCluster
Deprecated</p>
</td>
</tr>
</tbody>
</table>
<h3 id="tidbclusterstatus">TidbClusterStatus</h3>
<p>
(<em>Appears on:</em>
<a href="#tidbcluster">TidbCluster</a>)
</p>
<p>
<p>TidbClusterStatus represents the current status of a tidb cluster.</p>
</p>
<table>
<thead>
<tr>
<th>Field</th>
<th>Description</th>
</tr>
</thead>
<tbody>
<tr>
<td>
<code>clusterID</code></br>
<em>
string
</em>
</td>
<td>
</td>
</tr>
<tr>
<td>
<code>pd</code></br>
<em>
<a href="#pdstatus">
PDStatus
</a>
</em>
</td>
<td>
</td>
</tr>
<tr>
<td>
<code>tikv</code></br>
<em>
<a href="#tikvstatus">
TiKVStatus
</a>
</em>
</td>
<td>
</td>
</tr>
<tr>
<td>
<code>tidb</code></br>
<em>
<a href="#tidbstatus">
TiDBStatus
</a>
</em>
</td>
<td>
</td>
</tr>
<tr>
<td>
<code>Pump</code></br>
<em>
<a href="#pumpstatus">
PumpStatus
</a>
</em>
</td>
<td>
</td>
</tr>
<tr>
<td>
<code>tiflash</code></br>
<em>
<a href="#tiflashstatus">
TiFlashStatus
</a>
</em>
</td>
<td>
</td>
</tr>
<tr>
<td>
<code>conditions</code></br>
<em>
<a href="#tidbclustercondition">
[]TidbClusterCondition
</a>
</em>
</td>
<td>
<em>(Optional)</em>
<p>Represents the latest available observations of a tidb cluster&rsquo;s state.</p>
</td>
</tr>
</tbody>
</table>
<h3 id="tidbinitializerspec">TidbInitializerSpec</h3>
<p>
(<em>Appears on:</em>
<a href="#tidbinitializer">TidbInitializer</a>)
</p>
<p>
<p>TidbInitializer spec encode the desired state of tidb initializer Job</p>
</p>
<table>
<thead>
<tr>
<th>Field</th>
<th>Description</th>
</tr>
</thead>
<tbody>
<tr>
<td>
<code>image</code></br>
<em>
string
</em>
</td>
<td>
</td>
</tr>
<tr>
<td>
<code>cluster</code></br>
<em>
<a href="#tidbclusterref">
TidbClusterRef
</a>
</em>
</td>
<td>
</td>
</tr>
<tr>
<td>
<code>imagePullPolicy</code></br>
<em>
<a href="https://kubernetes.io/docs/reference/generated/kubernetes-api/v1.13/#pullpolicy-v1-core">
Kubernetes core/v1.PullPolicy
</a>
</em>
</td>
<td>
<em>(Optional)</em>
</td>
</tr>
<tr>
<td>
<code>permitHost</code></br>
<em>
string
</em>
</td>
<td>
<em>(Optional)</em>
<p>permitHost is the host which will only be allowed to connect to the TiDB.</p>
</td>
</tr>
<tr>
<td>
<code>initSql</code></br>
<em>
string
</em>
</td>
<td>
<em>(Optional)</em>
<p>InitSql is the SQL statements executed after the TiDB cluster is bootstrapped.</p>
</td>
</tr>
<tr>
<td>
<code>initSqlConfigMap</code></br>
<em>
string
</em>
</td>
<td>
<em>(Optional)</em>
<p>InitSqlConfigMapName reference a configmap that provide init-sql, take high precedence than initSql if set</p>
</td>
</tr>
<tr>
<td>
<code>passwordSecret</code></br>
<em>
string
</em>
</td>
<td>
<em>(Optional)</em>
</td>
</tr>
<tr>
<td>
<code>resources</code></br>
<em>
<a href="https://kubernetes.io/docs/reference/generated/kubernetes-api/v1.13/#resourcerequirements-v1-core">
Kubernetes core/v1.ResourceRequirements
</a>
</em>
</td>
<td>
<em>(Optional)</em>
</td>
</tr>
<tr>
<td>
<code>timezone</code></br>
<em>
string
</em>
</td>
<td>
<em>(Optional)</em>
<p>Time zone of TiDB initializer Pods</p>
</td>
</tr>
<tr>
<td>
<code>tlsClientSecretName</code></br>
<em>
string
</em>
</td>
<td>
<em>(Optional)</em>
<p>TLSClientSecretName is the name of secret which stores tidb server client certificate
Optional: Defaults to nil</p>
</td>
</tr>
</tbody>
</table>
<h3 id="tidbinitializerstatus">TidbInitializerStatus</h3>
<p>
(<em>Appears on:</em>
<a href="#tidbinitializer">TidbInitializer</a>)
</p>
<p>
</p>
<table>
<thead>
<tr>
<th>Field</th>
<th>Description</th>
</tr>
</thead>
<tbody>
<tr>
<td>
<code>JobStatus</code></br>
<em>
<a href="https://kubernetes.io/docs/reference/generated/kubernetes-api/v1.13/#jobstatus-v1-batch">
Kubernetes batch/v1.JobStatus
</a>
</em>
</td>
<td>
<p>
(Members of <code>JobStatus</code> are embedded into this type.)
</p>
</td>
</tr>
<tr>
<td>
<code>phase</code></br>
<em>
<a href="#initializephase">
InitializePhase
</a>
</em>
</td>
<td>
<p>Phase is a user readable state inferred from the underlying Job status and TidbCluster status</p>
</td>
</tr>
</tbody>
</table>
<h3 id="tidbmonitorref">TidbMonitorRef</h3>
<p>
(<em>Appears on:</em>
<a href="#tidbclusterautoscalerspec">TidbClusterAutoScalerSpec</a>)
</p>
<p>
<p>TidbMonitorRef reference to a TidbMonitor</p>
</p>
<table>
<thead>
<tr>
<th>Field</th>
<th>Description</th>
</tr>
</thead>
<tbody>
<tr>
<td>
<code>namespace</code></br>
<em>
string
</em>
</td>
<td>
<em>(Optional)</em>
<p>Namespace is the namespace that TidbMonitor object locates,
default to the same namespace with TidbClusterAutoScaler</p>
</td>
</tr>
<tr>
<td>
<code>name</code></br>
<em>
string
</em>
</td>
<td>
<p>Name is the name of TidbMonitor object</p>
</td>
</tr>
</tbody>
</table>
<h3 id="tidbmonitorspec">TidbMonitorSpec</h3>
<p>
(<em>Appears on:</em>
<a href="#tidbmonitor">TidbMonitor</a>)
</p>
<p>
<p>TidbMonitor spec encode the desired state of tidb monitoring component</p>
</p>
<table>
<thead>
<tr>
<th>Field</th>
<th>Description</th>
</tr>
</thead>
<tbody>
<tr>
<td>
<code>clusters</code></br>
<em>
<a href="#tidbclusterref">
[]TidbClusterRef
</a>
</em>
</td>
<td>
</td>
</tr>
<tr>
<td>
<code>prometheus</code></br>
<em>
<a href="#prometheusspec">
PrometheusSpec
</a>
</em>
</td>
<td>
</td>
</tr>
<tr>
<td>
<code>grafana</code></br>
<em>
<a href="#grafanaspec">
GrafanaSpec
</a>
</em>
</td>
<td>
<em>(Optional)</em>
</td>
</tr>
<tr>
<td>
<code>reloader</code></br>
<em>
<a href="#reloaderspec">
ReloaderSpec
</a>
</em>
</td>
<td>
</td>
</tr>
<tr>
<td>
<code>initializer</code></br>
<em>
<a href="#initializerspec">
InitializerSpec
</a>
</em>
</td>
<td>
</td>
</tr>
<tr>
<td>
<code>pvReclaimPolicy</code></br>
<em>
<a href="https://kubernetes.io/docs/reference/generated/kubernetes-api/v1.13/#persistentvolumereclaimpolicy-v1-core">
Kubernetes core/v1.PersistentVolumeReclaimPolicy
</a>
</em>
</td>
<td>
<p>Persistent volume reclaim policy applied to the PVs that consumed by TiDB cluster</p>
</td>
</tr>
<tr>
<td>
<code>imagePullPolicy</code></br>
<em>
<a href="https://kubernetes.io/docs/reference/generated/kubernetes-api/v1.13/#pullpolicy-v1-core">
Kubernetes core/v1.PullPolicy
</a>
</em>
</td>
<td>
</td>
</tr>
<tr>
<td>
<code>persistent</code></br>
<em>
bool
</em>
</td>
<td>
<em>(Optional)</em>
</td>
</tr>
<tr>
<td>
<code>storageClassName</code></br>
<em>
string
</em>
</td>
<td>
<em>(Optional)</em>
</td>
</tr>
<tr>
<td>
<code>storage</code></br>
<em>
string
</em>
</td>
<td>
<em>(Optional)</em>
</td>
</tr>
<tr>
<td>
<code>nodeSelector</code></br>
<em>
map[string]string
</em>
</td>
<td>
<em>(Optional)</em>
</td>
</tr>
<tr>
<td>
<code>annotations</code></br>
<em>
map[string]string
</em>
</td>
<td>
<em>(Optional)</em>
</td>
</tr>
<tr>
<td>
<code>tolerations</code></br>
<em>
<a href="https://kubernetes.io/docs/reference/generated/kubernetes-api/v1.13/#toleration-v1-core">
[]Kubernetes core/v1.Toleration
</a>
</em>
</td>
<td>
<em>(Optional)</em>
</td>
</tr>
<tr>
<td>
<code>kubePrometheusURL</code></br>
<em>
string
</em>
</td>
<td>
<em>(Optional)</em>
<p>kubePrometheusURL is where tidb-monitoring get the  common metrics of kube-prometheus.
Ref: <a href="https://github.com/coreos/kube-prometheus">https://github.com/coreos/kube-prometheus</a></p>
</td>
</tr>
<tr>
<td>
<code>alertmanagerURL</code></br>
<em>
string
</em>
</td>
<td>
<em>(Optional)</em>
<p>alertmanagerURL is where tidb-monitoring push alerts to.
Ref: <a href="https://prometheus.io/docs/alerting/alertmanager/">https://prometheus.io/docs/alerting/alertmanager/</a></p>
</td>
</tr>
</tbody>
</table>
<h3 id="tidbmonitorstatus">TidbMonitorStatus</h3>
<p>
(<em>Appears on:</em>
<a href="#tidbmonitor">TidbMonitor</a>)
</p>
<p>
<p>TODO: sync status</p>
</p>
<h3 id="tikvautoscalerspec">TikvAutoScalerSpec</h3>
<p>
(<em>Appears on:</em>
<a href="#tidbclusterautoscalerspec">TidbClusterAutoScalerSpec</a>)
</p>
<p>
<p>TikvAutoScalerSpec describes the spec for tikv auto-scaling</p>
</p>
<table>
<thead>
<tr>
<th>Field</th>
<th>Description</th>
</tr>
</thead>
<tbody>
<tr>
<td>
<code>BasicAutoScalerSpec</code></br>
<em>
<a href="#basicautoscalerspec">
BasicAutoScalerSpec
</a>
</em>
</td>
<td>
<p>
(Members of <code>BasicAutoScalerSpec</code> are embedded into this type.)
</p>
</td>
</tr>
</tbody>
</table>
<h3 id="tikvautoscalerstatus">TikvAutoScalerStatus</h3>
<p>
(<em>Appears on:</em>
<a href="#tidbclusterautosclaerstatus">TidbClusterAutoSclaerStatus</a>)
</p>
<p>
<p>TikvAutoScalerStatus describe the auto-scaling status of tikv</p>
</p>
<table>
<thead>
<tr>
<th>Field</th>
<th>Description</th>
</tr>
</thead>
<tbody>
<tr>
<td>
<code>BasicAutoScalerStatus</code></br>
<em>
<a href="#basicautoscalerstatus">
BasicAutoScalerStatus
</a>
</em>
</td>
<td>
<p>
(Members of <code>BasicAutoScalerStatus</code> are embedded into this type.)
</p>
</td>
</tr>
</tbody>
</table>
<h3 id="txnlocallatches">TxnLocalLatches</h3>
<p>
(<em>Appears on:</em>
<a href="#tidbconfig">TiDBConfig</a>)
</p>
<p>
<p>TxnLocalLatches is the TxnLocalLatches section of the config.</p>
</p>
<table>
<thead>
<tr>
<th>Field</th>
<th>Description</th>
</tr>
</thead>
<tbody>
<tr>
<td>
<code>enabled</code></br>
<em>
bool
</em>
</td>
<td>
<em>(Optional)</em>
</td>
</tr>
<tr>
<td>
<code>capacity</code></br>
<em>
uint
</em>
</td>
<td>
<em>(Optional)</em>
</td>
</tr>
</tbody>
</table>
<h3 id="unjoinedmember">UnjoinedMember</h3>
<p>
(<em>Appears on:</em>
<a href="#pdstatus">PDStatus</a>)
</p>
<p>
<p>UnjoinedMember is the pd unjoin cluster member information</p>
</p>
<table>
<thead>
<tr>
<th>Field</th>
<th>Description</th>
</tr>
</thead>
<tbody>
<tr>
<td>
<code>podName</code></br>
<em>
string
</em>
</td>
<td>
</td>
</tr>
<tr>
<td>
<code>pvcUID</code></br>
<em>
k8s.io/apimachinery/pkg/types.UID
</em>
</td>
<td>
</td>
</tr>
<tr>
<td>
<code>createdAt</code></br>
<em>
<a href="https://kubernetes.io/docs/reference/generated/kubernetes-api/v1.13/#time-v1-meta">
Kubernetes meta/v1.Time
</a>
</em>
</td>
<td>
</td>
</tr>
</tbody>
</table>
<h3 id="user">User</h3>
<p>
<p>User is the configuration of users.</p>
</p>
<table>
<thead>
<tr>
<th>Field</th>
<th>Description</th>
</tr>
</thead>
<tbody>
<tr>
<td>
<code>password</code></br>
<em>
string
</em>
</td>
<td>
<em>(Optional)</em>
</td>
</tr>
<tr>
<td>
<code>profile</code></br>
<em>
string
</em>
</td>
<td>
<em>(Optional)</em>
</td>
</tr>
<tr>
<td>
<code>quota</code></br>
<em>
string
</em>
</td>
<td>
<em>(Optional)</em>
</td>
</tr>
<tr>
<td>
<code>networks</code></br>
<em>
<a href="#networks">
Networks
</a>
</em>
</td>
<td>
<em>(Optional)</em>
</td>
</tr>
</tbody>
</table>
<hr/>
<p><em>
Generated with <code>gen-crd-api-reference-docs</code>
</em></p><|MERGE_RESOLUTION|>--- conflicted
+++ resolved
@@ -737,21 +737,13 @@
 <code>ticdc</code></br>
 <em>
 <a href="#ticdcspec">
-<<<<<<< HEAD
-TiCdcSpec
-=======
 TiCDCSpec
->>>>>>> 66093adc
-</a>
-</em>
-</td>
-<td>
-<em>(Optional)</em>
-<<<<<<< HEAD
-<p>TiCdc cluster spec</p>
-=======
+</a>
+</em>
+</td>
+<td>
+<em>(Optional)</em>
 <p>TiCDC cluster spec</p>
->>>>>>> 66093adc
 </td>
 </tr>
 <tr>
@@ -2646,11 +2638,7 @@
 (<em>Appears on:</em>
 <a href="#pdspec">PDSpec</a>, 
 <a href="#pumpspec">PumpSpec</a>, 
-<<<<<<< HEAD
-<a href="#ticdcspec">TiCdcSpec</a>, 
-=======
 <a href="#ticdcspec">TiCDCSpec</a>, 
->>>>>>> 66093adc
 <a href="#tidbspec">TiDBSpec</a>, 
 <a href="#tiflashspec">TiFlashSpec</a>, 
 <a href="#tikvspec">TiKVSpec</a>)
@@ -8083,21 +8071,13 @@
 </tr>
 </tbody>
 </table>
-<<<<<<< HEAD
-<h3 id="ticdcspec">TiCdcSpec</h3>
-=======
 <h3 id="ticdcspec">TiCDCSpec</h3>
->>>>>>> 66093adc
 <p>
 (<em>Appears on:</em>
 <a href="#tidbclusterspec">TidbClusterSpec</a>)
 </p>
 <p>
-<<<<<<< HEAD
-<p>TiCdcpec contains details of TiCdc members</p>
-=======
 <p>TiCDCSpec contains details of TiCDC members</p>
->>>>>>> 66093adc
 </p>
 <table>
 <thead>
@@ -8145,11 +8125,7 @@
 </em>
 </td>
 <td>
-<<<<<<< HEAD
-<p>Specify a Service Account for TiCdc</p>
-=======
 <p>Specify a Service Account for TiCDC</p>
->>>>>>> 66093adc
 </td>
 </tr>
 <tr>
@@ -13970,21 +13946,13 @@
 <code>ticdc</code></br>
 <em>
 <a href="#ticdcspec">
-<<<<<<< HEAD
-TiCdcSpec
-=======
 TiCDCSpec
->>>>>>> 66093adc
-</a>
-</em>
-</td>
-<td>
-<em>(Optional)</em>
-<<<<<<< HEAD
-<p>TiCdc cluster spec</p>
-=======
+</a>
+</em>
+</td>
+<td>
+<em>(Optional)</em>
 <p>TiCDC cluster spec</p>
->>>>>>> 66093adc
 </td>
 </tr>
 <tr>
